--- conflicted
+++ resolved
@@ -445,7 +445,6 @@
                       <div class="f-fallback">
                         <h1>Dear {{.CommonData.Name}},</h1>
                         <p>
-<<<<<<< HEAD
                           Thank you for registering with EdgeNet. We have created a user-specific
                           main service account, which needs to be kept secure, for you. You could
                           find your kubeconfig file attached to be consumed by our dashboad or by
@@ -453,14 +452,6 @@
                           use policy to understand and accept.
                         </p>
                         <p>Please click on the button below to find the acceptable use policy of EdgeNet:</p>
-=======
-                          You will find your personal kubeconfig file attached to this e-mail. It gives you user access to EdgeNet, and for all future interaction with the platform it replaces the public EdgeNet kubeconfig file that you used to request your account. Please save this file in a secure location, as you would a password.
-                        </p>
-                        <p>
-                          We understand that the security of this means of providing you with your access credentials needs to be improved, and it is a priority on the EdgeNet development roadmap.
-                        </p>
-                        <p>Before you can proceed further, you will need to read and agree to EdgeNet's acceptable use policy (AUP), which you can read by clicking on the button below.</p>
->>>>>>> f716f002
                         <!-- Action -->
                         <table class="body-action" align="center" width="100%" cellpadding="0" cellspacing="0" role="presentation">
                           <tr>
@@ -477,14 +468,10 @@
                             </td>
                           </tr>
                         </table>
-<<<<<<< HEAD
                         <p>
                           Here's your user information accompanying by the <b>kubectl command</b>
                           to accept the acceptable use policy:
                         </p>
-=======
-                        <p>By executing the <b>kubectl</b> command below (assuming that you have saved your kubeconfig file as ./edgenet-kubeconfig.cfg), you indicate that you agree to the AUP:</p>
->>>>>>> f716f002
                         <table class="attributes" width="100%" cellpadding="0" cellspacing="0" role="presentation">
                           <tr>
                             <td class="attributes_content">
@@ -521,11 +508,7 @@
                                   <td class="attributes_item">
                                     <span class="f-fallback">
                                         <strong>Kubectl command:</strong>
-<<<<<<< HEAD
                                         <p class="precode" style="white-space: pre">kubectl patch aup {{.CommonData.Username}} -n authority-{{.CommonData.Authority}} --type='json' -p='[{"op": "replace", "path": "/spec/accepted", "value": true}]' --kubeconfig ./edgenet-kubeconfig.cfg</p>
-=======
-                                        <p class="precode" style="white-space: pre">kubectl patch aup {{.CommonData.Username}} -n authority-{{.CommonData.Authority}} --type='json' -p='[{"op": "replace", "path": "/spec/accepted", "value": true}]' --kubeconfig ./public.cfg</p>
->>>>>>> f716f002
                                     </span>
                                   </td>
                                 </tr>
@@ -533,7 +516,6 @@
                             </td>
                           </tr>
                         </table>
-<<<<<<< HEAD
                         <p>Once you accept the policy, let's click on the button to take yourself to the dashboard: </p>
                         <!-- Action -->
                         <table class="body-action" align="center" width="100%" cellpadding="0" cellspacing="0" role="presentation">
@@ -551,14 +533,6 @@
                             </td>
                           </tr>
                         </table>
-=======
-                        <p>
-                        After doing this, you may start to use EdgeNet as you would any Kubernetes cluster, while taking advantage of the EdgeNet-specific extensions.
-                        </p>
-                        <p>
-                        For continued use, we will periodically ask you to renew your agreement to the AUP.
-                        </p>
->>>>>>> f716f002
                         <p>Sincerely,
                           <br>The EdgeNet Team at PlanetLab Europe</p>
                         <p><strong>P.S.</strong> Please do not hesitate to <a href="mailto:edgenet-support@planet-lab.eu">contact us</a> for help, or take a look at <a href="https://github.com/EdgeNet-project/headnode/tree/release-1.0/docs/tutorials">our documentation</a>.</p>
