package main

import (
	"edgenet/pkg/bootstrap"
	"edgenet/pkg/controller/v1alpha/slice"
	"log"
)

func main() {
	// Set kubeconfig to be used to create clientsets
<<<<<<< HEAD
	authorization.SetKubeConfig()
	clientset, err := authorization.CreateClientSet()
=======
	bootstrap.SetKubeConfig()
	clientset, err := bootstrap.CreateClientSet()
>>>>>>> 4f2155f4
	if err != nil {
		log.Println(err.Error())
		panic(err.Error())
	}
<<<<<<< HEAD
	edgenetClientset, err := authorization.CreateEdgeNetClientSet()
=======
	edgenetClientset, err := bootstrap.CreateEdgeNetClientSet()
>>>>>>> 4f2155f4
	if err != nil {
		log.Println(err.Error())
		panic(err.Error())
	}
	// Start the controller to provide the functionalities of slice resource
	slice.Start(clientset, edgenetClientset)
}<|MERGE_RESOLUTION|>--- conflicted
+++ resolved
@@ -8,22 +8,13 @@
 
 func main() {
 	// Set kubeconfig to be used to create clientsets
-<<<<<<< HEAD
-	authorization.SetKubeConfig()
-	clientset, err := authorization.CreateClientSet()
-=======
 	bootstrap.SetKubeConfig()
 	clientset, err := bootstrap.CreateClientSet()
->>>>>>> 4f2155f4
 	if err != nil {
 		log.Println(err.Error())
 		panic(err.Error())
 	}
-<<<<<<< HEAD
-	edgenetClientset, err := authorization.CreateEdgeNetClientSet()
-=======
 	edgenetClientset, err := bootstrap.CreateEdgeNetClientSet()
->>>>>>> 4f2155f4
 	if err != nil {
 		log.Println(err.Error())
 		panic(err.Error())
