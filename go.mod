module github.com/EdgeNet-project/edgenet

go 1.18

require (
	antrea.io/antrea v1.5.0
	github.com/aws/aws-sdk-go v1.44.34
	github.com/billputer/go-namecheap v0.0.0-20191113012015-80fb801c9a11
	github.com/google/uuid v1.1.2
	github.com/gorilla/websocket v1.5.0 // indirect
	github.com/savaki/geoip2 v0.0.0-20150727150920-9968b08fbf39
	github.com/sirupsen/logrus v1.8.1
	github.com/slack-go/slack v0.10.2
	github.com/xhit/go-simple-mail/v2 v2.10.0
	golang.org/x/crypto v0.3.0
	golang.zx2c4.com/wireguard/wgctrl v0.0.0-20210506160403-92e472f520a5
	gopkg.in/yaml.v2 v2.4.0
	k8s.io/api v0.21.2
	k8s.io/apimachinery v0.21.2
	k8s.io/client-go v0.21.2
	k8s.io/cluster-bootstrap v0.19.2
	k8s.io/klog v1.0.0
	k8s.io/klog/v2 v2.8.0
	sigs.k8s.io/cluster-api v0.3.10
)

require github.com/spf13/cobra v1.1.1

require (
	github.com/davecgh/go-spew v1.1.1 // indirect
	github.com/evanphx/json-patch v4.11.0+incompatible // indirect
	github.com/go-logr/logr v0.4.0 // indirect
	github.com/gogo/protobuf v1.3.2 // indirect
	github.com/golang/groupcache v0.0.0-20200121045136-8c9f03a8e57e // indirect
	github.com/golang/protobuf v1.5.2 // indirect
	github.com/google/go-cmp v0.5.5 // indirect
	github.com/google/gofuzz v1.1.0 // indirect
	github.com/googleapis/gnostic v0.5.5 // indirect
	github.com/hashicorp/golang-lru v0.5.4 // indirect
	github.com/imdario/mergo v0.3.12 // indirect
	github.com/inconshreveable/mousetrap v1.0.0 // indirect
	github.com/jmespath/go-jmespath v0.4.0 // indirect
	github.com/josharian/native v0.0.0-20200817173448-b6b71def0850 // indirect
	github.com/json-iterator/go v1.1.11 // indirect
	github.com/mdlayher/genetlink v1.0.0 // indirect
	github.com/mdlayher/netlink v1.4.0 // indirect
	github.com/modern-go/concurrent v0.0.0-20180306012644-bacd9c7ef1dd // indirect
	github.com/modern-go/reflect2 v1.0.1 // indirect
	github.com/pkg/errors v0.9.1 // indirect
	github.com/spf13/pflag v1.0.5 // indirect
<<<<<<< HEAD
	golang.org/x/net v0.0.0-20220127200216-cd36cc0744dd // indirect
=======
	golang.org/x/net v0.7.0 // indirect
>>>>>>> 1824d8cf
	golang.org/x/oauth2 v0.0.0-20200107190931-bf48bf16ab8d // indirect
	golang.org/x/sys v0.5.0 // indirect
	golang.org/x/term v0.5.0 // indirect
	golang.org/x/text v0.7.0 // indirect
	golang.org/x/time v0.0.0-20210611083556-38a9dc6acbc6 // indirect
	golang.zx2c4.com/wireguard v0.0.0-20210427022245-097af6e1351b // indirect
	google.golang.org/appengine v1.6.7 // indirect
	google.golang.org/protobuf v1.27.1 // indirect
	gopkg.in/inf.v0 v0.9.1 // indirect
	gopkg.in/yaml.v3 v3.0.0-20210107192922-496545a6307b // indirect
	k8s.io/kube-openapi v0.0.0-20210305164622-f622666832c1 // indirect
	k8s.io/utils v0.0.0-20210527160623-6fdb442a123b // indirect
	sigs.k8s.io/controller-runtime v0.9.1 // indirect
	sigs.k8s.io/structured-merge-diff/v4 v4.1.0 // indirect
	sigs.k8s.io/yaml v1.2.0 // indirect
)<|MERGE_RESOLUTION|>--- conflicted
+++ resolved
@@ -48,11 +48,7 @@
 	github.com/modern-go/reflect2 v1.0.1 // indirect
 	github.com/pkg/errors v0.9.1 // indirect
 	github.com/spf13/pflag v1.0.5 // indirect
-<<<<<<< HEAD
-	golang.org/x/net v0.0.0-20220127200216-cd36cc0744dd // indirect
-=======
 	golang.org/x/net v0.7.0 // indirect
->>>>>>> 1824d8cf
 	golang.org/x/oauth2 v0.0.0-20200107190931-bf48bf16ab8d // indirect
 	golang.org/x/sys v0.5.0 // indirect
 	golang.org/x/term v0.5.0 // indirect
