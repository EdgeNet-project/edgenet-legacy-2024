--- conflicted
+++ resolved
@@ -12,11 +12,7 @@
 	github.com/sirupsen/logrus v1.8.1
 	github.com/slack-go/slack v0.10.2
 	github.com/xhit/go-simple-mail/v2 v2.10.0
-<<<<<<< HEAD
 	golang.org/x/crypto v0.17.0
-=======
-	golang.org/x/crypto v0.14.0
->>>>>>> e7bc3ee5
 	golang.zx2c4.com/wireguard/wgctrl v0.0.0-20210506160403-92e472f520a5
 	gopkg.in/yaml.v2 v2.4.0
 	k8s.io/api v0.21.2
@@ -61,23 +57,12 @@
 	github.com/munnerz/goautoneg v0.0.0-20191010083416-a7dc8b61c822 // indirect
 	github.com/pkg/errors v0.9.1 // indirect
 	github.com/spf13/pflag v1.0.5 // indirect
-<<<<<<< HEAD
 	golang.org/x/net v0.17.0 // indirect
 	golang.org/x/oauth2 v0.0.0-20200107190931-bf48bf16ab8d // indirect
 	golang.org/x/sys v0.15.0 // indirect
 	golang.org/x/term v0.15.0 // indirect
 	golang.org/x/text v0.14.0 // indirect
 	golang.org/x/time v0.0.0-20210611083556-38a9dc6acbc6 // indirect
-=======
-	golang.org/x/mod v0.12.0 // indirect
-	golang.org/x/net v0.17.0 // indirect
-	golang.org/x/oauth2 v0.10.0 // indirect
-	golang.org/x/sys v0.13.0 // indirect
-	golang.org/x/term v0.13.0 // indirect
-	golang.org/x/text v0.13.0 // indirect
-	golang.org/x/time v0.3.0 // indirect
-	golang.org/x/tools v0.12.0 // indirect
->>>>>>> e7bc3ee5
 	golang.zx2c4.com/wireguard v0.0.0-20210427022245-097af6e1351b // indirect
 	google.golang.org/appengine v1.6.7 // indirect
 	google.golang.org/protobuf v1.31.0 // indirect
