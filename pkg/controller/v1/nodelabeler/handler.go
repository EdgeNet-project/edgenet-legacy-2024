package nodelabeler

import (
	"edgenet/pkg/node"

	log "github.com/Sirupsen/logrus"
	api_v1 "k8s.io/api/core/v1"
	"k8s.io/client-go/kubernetes"
)

// HandlerInterface interface contains the methods that are required
type HandlerInterface interface {
<<<<<<< HEAD
	Init()
=======
	Init(kubernetes kubernetes.Interface)
>>>>>>> 4f2155f4
	SetNodeGeolocation(obj interface{})
}

// Handler is a sample implementation of Handler
type Handler struct {
	clientset kubernetes.Interface
}

// Init handles any handler initialization
<<<<<<< HEAD
func (t *Handler) Init() {
	log.Info("Handler.Init")
=======
func (t *Handler) Init(kubernetes kubernetes.Interface) {
	log.Info("Handler.Init")
	t.clientset = kubernetes
	node.Clientset = t.clientset
>>>>>>> 4f2155f4
}

// SetNodeGeolocation is called when an object is created or updated
func (t *Handler) SetNodeGeolocation(obj interface{}) {
	log.Info("Handler.ObjectCreated")
	// Get internal and external IP addresses of the node
	internalIP, externalIP := node.GetNodeIPAddresses(obj.(*api_v1.Node))
	result := false
	// Check if the external IP exists to use it in the first place
	if externalIP != "" {
		log.Infof("External IP: %s", externalIP)
		result = node.GetGeolocationByIP(obj.(*api_v1.Node).Name, externalIP)
	}
	// Check if the internal IP exists and
	// the result of detecting geolocation by external IP is false
	if internalIP != "" && result == false {
		log.Infof("Internal IP: %s", internalIP)
		node.GetGeolocationByIP(obj.(*api_v1.Node).Name, internalIP)
	}
}<|MERGE_RESOLUTION|>--- conflicted
+++ resolved
@@ -10,11 +10,7 @@
 
 // HandlerInterface interface contains the methods that are required
 type HandlerInterface interface {
-<<<<<<< HEAD
-	Init()
-=======
 	Init(kubernetes kubernetes.Interface)
->>>>>>> 4f2155f4
 	SetNodeGeolocation(obj interface{})
 }
 
@@ -24,15 +20,10 @@
 }
 
 // Init handles any handler initialization
-<<<<<<< HEAD
-func (t *Handler) Init() {
-	log.Info("Handler.Init")
-=======
 func (t *Handler) Init(kubernetes kubernetes.Interface) {
 	log.Info("Handler.Init")
 	t.clientset = kubernetes
 	node.Clientset = t.clientset
->>>>>>> 4f2155f4
 }
 
 // SetNodeGeolocation is called when an object is created or updated
