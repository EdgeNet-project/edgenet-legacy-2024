/*
Copyright 2020 Sorbonne Université

Licensed under the Apache License, Version 2.0 (the "License");
you may not use this file except in compliance with the License.
You may obtain a copy of the License at

    http://www.apache.org/licenses/LICENSE-2.0

Unless required by applicable law or agreed to in writing, software
distributed under the License is distributed on an "AS IS" BASIS,
WITHOUT WARRANTIES OR CONDITIONS OF ANY KIND, either express or implied.
See the License for the specific language governing permissions and
limitations under the License.
*/

package authorityrequest

import (
	"fmt"
	"reflect"
	"time"

	apps_v1alpha "edgenet/pkg/apis/apps/v1alpha"
	"edgenet/pkg/client/clientset/versioned"
	"edgenet/pkg/controller/v1alpha/authority"
	"edgenet/pkg/controller/v1alpha/emailverification"
	"edgenet/pkg/mailer"

	log "github.com/Sirupsen/logrus"
	metav1 "k8s.io/apimachinery/pkg/apis/meta/v1"
	"k8s.io/client-go/kubernetes"
)

// HandlerInterface interface contains the methods that are required
type HandlerInterface interface {
	Init(kubernetes kubernetes.Interface, edgenet versioned.Interface)
	ObjectCreated(obj interface{})
	ObjectUpdated(obj interface{})
	ObjectDeleted(obj interface{})
}

// Handler implementation
type Handler struct {
	clientset        kubernetes.Interface
	edgenetClientset versioned.Interface
}

// Init handles any handler initialization
func (t *Handler) Init(kubernetes kubernetes.Interface, edgenet versioned.Interface) {
	log.Info("authorityRequestHandler.Init")
	t.clientset = kubernetes
	t.edgenetClientset = edgenet
}

// ObjectCreated is called when an object is created
func (t *Handler) ObjectCreated(obj interface{}) {
	log.Info("authorityRequestHandler.ObjectCreated")
	// Create a copy of the authority request object to make changes on it
	authorityRequestCopy := obj.(*apps_v1alpha.AuthorityRequest).DeepCopy()
	defer t.edgenetClientset.AppsV1alpha().AuthorityRequests().UpdateStatus(authorityRequestCopy)
	// Check if the email address of user or authority name is already taken
	exists, message := t.checkDuplicateObject(authorityRequestCopy)
	if exists {
		authorityRequestCopy.Status.State = failure
		authorityRequestCopy.Status.Message = message
		// Run timeout goroutine
		go t.runApprovalTimeout(authorityRequestCopy)
		// Set the approval timeout which is 24 hours
		authorityRequestCopy.Status.Expires = &metav1.Time{
			Time: time.Now().Add(24 * time.Hour),
		}
		return
	}
	if authorityRequestCopy.Spec.Approved {
		authorityHandler := authority.Handler{}
		authorityHandler.Init(t.clientset, t.edgenetClientset)
		created := !authorityHandler.Create(authorityRequestCopy)
		if created {
			return
		} else {
			t.sendEmail("authority-creation-failure", authorityRequestCopy)
			authorityRequestCopy.Status.State = failure
<<<<<<< HEAD
			authorityRequestCopy.Status.Message = []string{"Authority establishment failed", ""}
=======
			authorityRequestCopy.Status.Message = []string{statusDict["authority-failed"]}
>>>>>>> 6370f665
		}

	}
	// If the service restarts, it creates all objects again
	// Because of that, this section covers a variety of possibilities
	if authorityRequestCopy.Status.Expires == nil {
		// Run timeout goroutine
		go t.runApprovalTimeout(authorityRequestCopy)
		// Set the approval timeout which is 72 hours
		authorityRequestCopy.Status.Expires = &metav1.Time{
			Time: time.Now().Add(72 * time.Hour),
		}
		emailVerificationHandler := emailverification.Handler{}
		emailVerificationHandler.Init(t.clientset, t.edgenetClientset)
		created := emailVerificationHandler.Create(authorityRequestCopy, SetAsOwnerReference(authorityRequestCopy))
		if created {
			// Update the status as successful
			authorityRequestCopy.Status.State = success
<<<<<<< HEAD
			authorityRequestCopy.Status.Message = []string{"Everything is OK, verification email sent"}
		} else {
			authorityRequestCopy.Status.State = issue
			authorityRequestCopy.Status.Message = []string{"Couldn't send verification email"}
=======
			authorityRequestCopy.Status.Message = []string{statusDict["email-ok"]}
		} else {
			authorityRequestCopy.Status.State = issue
			authorityRequestCopy.Status.Message = []string{statusDict["email-fail"]}
>>>>>>> 6370f665
		}

	} else {
		go t.runApprovalTimeout(authorityRequestCopy)
	}
}

// ObjectUpdated is called when an object is updated
func (t *Handler) ObjectUpdated(obj interface{}) {
	log.Info("authorityRequestHandler.ObjectUpdated")
	// Create a copy of the authority request object to make changes on it
	authorityRequestCopy := obj.(*apps_v1alpha.AuthorityRequest).DeepCopy()
	changeStatus := false
	// Check if the email address of user or authority name is already taken
	exists, message := t.checkDuplicateObject(authorityRequestCopy)
	if !exists {
		// Check whether the request for authority creation approved
		if authorityRequestCopy.Spec.Approved {
			authorityHandler := authority.Handler{}
			authorityHandler.Init(t.clientset, t.edgenetClientset)
			changeStatus := authorityHandler.Create(authorityRequestCopy)
			if changeStatus {
				t.sendEmail("authority-creation-failure", authorityRequestCopy)
				authorityRequestCopy.Status.State = failure
<<<<<<< HEAD
				authorityRequestCopy.Status.Message = []string{"Authority establishment failed", ""}
=======
				authorityRequestCopy.Status.Message = []string{statusDict["authority-failed"]}
>>>>>>> 6370f665
			}
		} else if !authorityRequestCopy.Spec.Approved && authorityRequestCopy.Status.State == failure {
			emailVerificationHandler := emailverification.Handler{}
			emailVerificationHandler.Init(t.clientset, t.edgenetClientset)
			created := emailVerificationHandler.Create(authorityRequestCopy, SetAsOwnerReference(authorityRequestCopy))
			if created {
				// Update the status as successful
				authorityRequestCopy.Status.State = success
<<<<<<< HEAD
				authorityRequestCopy.Status.Message = []string{"Everything is OK, verification email sent"}
			} else {
				authorityRequestCopy.Status.State = issue
				authorityRequestCopy.Status.Message = []string{"Couldn't send verification email"}
=======
				authorityRequestCopy.Status.Message = []string{statusDict["email-ok"]}
			} else {
				authorityRequestCopy.Status.State = issue
				authorityRequestCopy.Status.Message = []string{statusDict["email-fail"]}
>>>>>>> 6370f665
			}
			changeStatus = true
		}
	} else if exists && !reflect.DeepEqual(authorityRequestCopy.Status.Message, message) {
		authorityRequestCopy.Status.State = failure
		authorityRequestCopy.Status.Message = message
		changeStatus = true
	}
	if changeStatus {
		t.edgenetClientset.AppsV1alpha().AuthorityRequests().UpdateStatus(authorityRequestCopy)
	}
}

// ObjectDeleted is called when an object is deleted
func (t *Handler) ObjectDeleted(obj interface{}) {
	log.Info("authorityRequestHandler.ObjectDeleted")
	// Mail notification, TBD
}

// sendEmail to send notification to participants
func (t *Handler) sendEmail(subject string, authorityRequestCopy *apps_v1alpha.AuthorityRequest) {
	// Set the HTML template variables
	var contentData = mailer.CommonContentData{}
	contentData.CommonData.Authority = authorityRequestCopy.GetName()
	contentData.CommonData.Username = authorityRequestCopy.Spec.Contact.Username
	contentData.CommonData.Name = fmt.Sprintf("%s %s", authorityRequestCopy.Spec.Contact.FirstName, authorityRequestCopy.Spec.Contact.LastName)
	contentData.CommonData.Email = []string{authorityRequestCopy.Spec.Contact.Email}
	mailer.Send(subject, contentData)
}

// checkDuplicateObject checks whether a user exists with the same email address
func (t *Handler) checkDuplicateObject(authorityRequestCopy *apps_v1alpha.AuthorityRequest) (bool, []string) {
	exists := false
	message := []string{}
	// To check username on the users resource
	authorityObj, _ := t.edgenetClientset.AppsV1alpha().Authorities().Get(authorityRequestCopy.GetName(), metav1.GetOptions{})
	if authorityObj == nil {
		// To check email address among users
		userRaw, _ := t.edgenetClientset.AppsV1alpha().Users("").List(metav1.ListOptions{})
		for _, userRow := range userRaw.Items {
			if userRow.Spec.Email == authorityRequestCopy.Spec.Contact.Email {
				exists = true
				message = append(message, fmt.Sprintf(statusDict["email-exist"], authorityRequestCopy.Spec.Contact.Email))
				break
			}
		}
		// To check email address among user registration requests
		URRRaw, _ := t.edgenetClientset.AppsV1alpha().UserRegistrationRequests("").List(metav1.ListOptions{})
		for _, URRRow := range URRRaw.Items {
			if URRRow.Spec.Email == authorityRequestCopy.Spec.Contact.Email {
				exists = true
				message = append(message, fmt.Sprintf(statusDict["email-used-reg"], authorityRequestCopy.Spec.Contact.Email))
				break
			}
		}
		// To check email address given at authority request
		authorityRequestRaw, _ := t.edgenetClientset.AppsV1alpha().AuthorityRequests().List(metav1.ListOptions{})
		for _, authorityRequestRow := range authorityRequestRaw.Items {
			if authorityRequestRow.Spec.Contact.Email == authorityRequestCopy.Spec.Contact.Email && authorityRequestRow.GetUID() != authorityRequestCopy.GetUID() {
				exists = true
				message = append(message, fmt.Sprintf(statusDict["email-used-auth"], authorityRequestCopy.Spec.Contact.Email))
				break
			}
		}
		if exists && !reflect.DeepEqual(authorityRequestCopy.Status.Message, message) {
			t.sendEmail("authority-validation-failure-email", authorityRequestCopy)

		}
	} else {
		exists = true
		message = append(message, fmt.Sprintf(statusDict["authority-taken"], authorityRequestCopy.GetName()))
		if !reflect.DeepEqual(authorityRequestCopy.Status.Message, message) {
			t.sendEmail("authority-validation-failure-name", authorityRequestCopy)
		}
	}
	return exists, message
}

// runApprovalTimeout puts a procedure in place to remove requests by approval or timeout
func (t *Handler) runApprovalTimeout(authorityRequestCopy *apps_v1alpha.AuthorityRequest) {
	registrationApproved := make(chan bool, 1)
	timeoutRenewed := make(chan bool, 1)
	terminated := make(chan bool, 1)
	var timeout <-chan time.Time
	if authorityRequestCopy.Status.Expires != nil {
		timeout = time.After(time.Until(authorityRequestCopy.Status.Expires.Time))
	}
	closeChannels := func() {
		close(registrationApproved)
		close(timeoutRenewed)
		close(terminated)
	}

	// Watch the events of authority request object
	watchauthorityRequest, err := t.edgenetClientset.AppsV1alpha().AuthorityRequests().Watch(metav1.ListOptions{FieldSelector: fmt.Sprintf("metadata.name==%s", authorityRequestCopy.GetName())})
	if err == nil {
		go func() {
			// Get events from watch interface
			for authorityRequestEvent := range watchauthorityRequest.ResultChan() {
				// Get updated authority request object
				updatedAuthorityRequest, status := authorityRequestEvent.Object.(*apps_v1alpha.AuthorityRequest)
				if authorityRequestCopy.GetUID() == updatedAuthorityRequest.GetUID() {
					if status {
						if authorityRequestEvent.Type == "DELETED" {
							terminated <- true
							continue
						}

						if updatedAuthorityRequest.Spec.Approved == true {
							registrationApproved <- true
							break
						} else if updatedAuthorityRequest.Status.Expires != nil {
							// Check whether expiration date updated - TBD
							if updatedAuthorityRequest.Status.Expires.Time.Sub(time.Now()) >= 0 {
								timeout = time.After(time.Until(updatedAuthorityRequest.Status.Expires.Time))
								timeoutRenewed <- true
							} else {
								terminated <- true
							}
						}
						authorityRequestCopy = updatedAuthorityRequest
					}
				}
			}
		}()
	} else {
		// In case of any malfunction of watching authorityrequest resources,
		// there is a timeout at 72 hours
		timeout = time.After(72 * time.Hour)
	}

	// Infinite loop
timeoutLoop:
	for {
		// Wait on multiple channel operations
	timeoutOptions:
		select {
		case <-registrationApproved:
			watchauthorityRequest.Stop()
			closeChannels()
			break timeoutLoop
		case <-timeoutRenewed:
			break timeoutOptions
		case <-timeout:
			watchauthorityRequest.Stop()
			closeChannels()
			t.edgenetClientset.AppsV1alpha().AuthorityRequests().Delete(authorityRequestCopy.GetName(), &metav1.DeleteOptions{})
			break timeoutLoop
		case <-terminated:
			watchauthorityRequest.Stop()
			closeChannels()
			break timeoutLoop
		}
	}
}

// SetAsOwnerReference put the authorityrequest as owner
func SetAsOwnerReference(authorityRequestCopy *apps_v1alpha.AuthorityRequest) []metav1.OwnerReference {
	ownerReferences := []metav1.OwnerReference{}
	newNamespaceRef := *metav1.NewControllerRef(authorityRequestCopy, apps_v1alpha.SchemeGroupVersion.WithKind("AuthorityRequest"))
	takeControl := false
	newNamespaceRef.Controller = &takeControl
	ownerReferences = append(ownerReferences, newNamespaceRef)
	return ownerReferences
}<|MERGE_RESOLUTION|>--- conflicted
+++ resolved
@@ -81,11 +81,7 @@
 		} else {
 			t.sendEmail("authority-creation-failure", authorityRequestCopy)
 			authorityRequestCopy.Status.State = failure
-<<<<<<< HEAD
-			authorityRequestCopy.Status.Message = []string{"Authority establishment failed", ""}
-=======
 			authorityRequestCopy.Status.Message = []string{statusDict["authority-failed"]}
->>>>>>> 6370f665
 		}
 
 	}
@@ -104,17 +100,10 @@
 		if created {
 			// Update the status as successful
 			authorityRequestCopy.Status.State = success
-<<<<<<< HEAD
-			authorityRequestCopy.Status.Message = []string{"Everything is OK, verification email sent"}
-		} else {
-			authorityRequestCopy.Status.State = issue
-			authorityRequestCopy.Status.Message = []string{"Couldn't send verification email"}
-=======
 			authorityRequestCopy.Status.Message = []string{statusDict["email-ok"]}
 		} else {
 			authorityRequestCopy.Status.State = issue
 			authorityRequestCopy.Status.Message = []string{statusDict["email-fail"]}
->>>>>>> 6370f665
 		}
 
 	} else {
@@ -139,11 +128,7 @@
 			if changeStatus {
 				t.sendEmail("authority-creation-failure", authorityRequestCopy)
 				authorityRequestCopy.Status.State = failure
-<<<<<<< HEAD
-				authorityRequestCopy.Status.Message = []string{"Authority establishment failed", ""}
-=======
 				authorityRequestCopy.Status.Message = []string{statusDict["authority-failed"]}
->>>>>>> 6370f665
 			}
 		} else if !authorityRequestCopy.Spec.Approved && authorityRequestCopy.Status.State == failure {
 			emailVerificationHandler := emailverification.Handler{}
@@ -152,17 +137,10 @@
 			if created {
 				// Update the status as successful
 				authorityRequestCopy.Status.State = success
-<<<<<<< HEAD
-				authorityRequestCopy.Status.Message = []string{"Everything is OK, verification email sent"}
-			} else {
-				authorityRequestCopy.Status.State = issue
-				authorityRequestCopy.Status.Message = []string{"Couldn't send verification email"}
-=======
 				authorityRequestCopy.Status.Message = []string{statusDict["email-ok"]}
 			} else {
 				authorityRequestCopy.Status.State = issue
 				authorityRequestCopy.Status.Message = []string{statusDict["email-fail"]}
->>>>>>> 6370f665
 			}
 			changeStatus = true
 		}
