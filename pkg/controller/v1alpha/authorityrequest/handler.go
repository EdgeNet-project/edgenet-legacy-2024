--- conflicted
+++ resolved
@@ -81,11 +81,7 @@
 		} else {
 			t.sendEmail("authority-creation-failure", authorityRequestCopy)
 			authorityRequestCopy.Status.State = failure
-<<<<<<< HEAD
 			authorityRequestCopy.Status.Message = []string{statusDict["authority-failed"]}
-=======
-			authorityRequestCopy.Status.Message = []string{"Authority establishment failed", ""}
->>>>>>> 1a60d0c7
 		}
 
 	}
@@ -100,25 +96,14 @@
 		}
 		emailVerificationHandler := emailverification.Handler{}
 		emailVerificationHandler.Init(t.clientset, t.edgenetClientset)
-<<<<<<< HEAD
-
-=======
->>>>>>> 1a60d0c7
 		created := emailVerificationHandler.Create(authorityRequestCopy, SetAsOwnerReference(authorityRequestCopy))
 		if created {
 			// Update the status as successful
 			authorityRequestCopy.Status.State = success
-<<<<<<< HEAD
 			authorityRequestCopy.Status.Message = []string{statusDict["email-ok"]}
 		} else {
 			authorityRequestCopy.Status.State = issue
 			authorityRequestCopy.Status.Message = []string{statusDict["email-fail"]}
-=======
-			authorityRequestCopy.Status.Message = []string{"Everything is OK, verification email sent"}
-		} else {
-			authorityRequestCopy.Status.State = issue
-			authorityRequestCopy.Status.Message = []string{"Couldn't send verification email"}
->>>>>>> 1a60d0c7
 		}
 
 	} else {
@@ -143,11 +128,7 @@
 			if changeStatus {
 				t.sendEmail("authority-creation-failure", authorityRequestCopy)
 				authorityRequestCopy.Status.State = failure
-<<<<<<< HEAD
 				authorityRequestCopy.Status.Message = []string{statusDict["authority-failed"]}
-=======
-				authorityRequestCopy.Status.Message = []string{"Authority establishment failed", ""}
->>>>>>> 1a60d0c7
 			}
 		} else if !authorityRequestCopy.Spec.Approved && authorityRequestCopy.Status.State == failure {
 			emailVerificationHandler := emailverification.Handler{}
@@ -156,17 +137,10 @@
 			if created {
 				// Update the status as successful
 				authorityRequestCopy.Status.State = success
-<<<<<<< HEAD
 				authorityRequestCopy.Status.Message = []string{statusDict["email-ok"]}
 			} else {
 				authorityRequestCopy.Status.State = issue
 				authorityRequestCopy.Status.Message = []string{statusDict["email-fail"]}
-=======
-				authorityRequestCopy.Status.Message = []string{"Everything is OK, verification email sent"}
-			} else {
-				authorityRequestCopy.Status.State = issue
-				authorityRequestCopy.Status.Message = []string{"Couldn't send verification email"}
->>>>>>> 1a60d0c7
 			}
 			changeStatus = true
 		}
