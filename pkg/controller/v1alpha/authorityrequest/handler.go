--- conflicted
+++ resolved
@@ -22,10 +22,7 @@
 	"time"
 
 	apps_v1alpha "edgenet/pkg/apis/apps/v1alpha"
-<<<<<<< HEAD
-=======
 	"edgenet/pkg/bootstrap"
->>>>>>> 4f2155f4
 	"edgenet/pkg/client/clientset/versioned"
 	"edgenet/pkg/controller/v1alpha/authority"
 	"edgenet/pkg/controller/v1alpha/emailverification"
@@ -53,10 +50,6 @@
 // Init handles any handler initialization
 func (t *Handler) Init(kubernetes kubernetes.Interface, edgenet versioned.Interface) {
 	log.Info("authorityRequestHandler.Init")
-<<<<<<< HEAD
-	t.clientset = kubernetes
-	t.edgenetClientset = edgenet
-=======
 	var err error
 	t.clientset, err = bootstrap.CreateClientSet()
 	if err != nil {
@@ -69,7 +62,6 @@
 		panic(err.Error())
 	}
 	return err
->>>>>>> 4f2155f4
 }
 
 // ObjectCreated is called when an object is created
@@ -323,60 +315,8 @@
 	}
 }
 
-<<<<<<< HEAD
-// checkDuplicateObject checks whether a user exists with the same email address
-func (t *Handler) checkDuplicateObject(authorityRequestCopy *apps_v1alpha.AuthorityRequest) (bool, []string) {
-	exists := false
-	message := []string{}
-	// To check username on the users resource
-	authorityRaw, _ := t.edgenetClientset.AppsV1alpha().Authorities().Get(authorityRequestCopy.GetName(), metav1.GetOptions{})
-	if authorityRaw == nil {
-		// To check email address among users
-		userRaw, _ := t.edgenetClientset.AppsV1alpha().Users("").List(metav1.ListOptions{})
-		for _, userRow := range userRaw.Items {
-			if userRow.Spec.Email == authorityRequestCopy.Spec.Contact.Email {
-				exists = true
-				message = append(message, fmt.Sprintf("Email address, %s, already exists for another user account", authorityRequestCopy.Spec.Contact.Email))
-				break
-			}
-		}
-		// To check email address among user registration requests
-		URRRaw, _ := t.edgenetClientset.AppsV1alpha().UserRegistrationRequests("").List(metav1.ListOptions{})
-		for _, URRRow := range URRRaw.Items {
-			if URRRow.Spec.Email == authorityRequestCopy.Spec.Contact.Email {
-				exists = true
-				message = append(message, fmt.Sprintf("Email address, %s, has already been used in a user registration request", authorityRequestCopy.Spec.Contact.Email))
-				break
-			}
-		}
-		// To check email address given at authority request
-		authorityRequestRaw, _ := t.edgenetClientset.AppsV1alpha().AuthorityRequests().List(metav1.ListOptions{})
-		for _, authorityRequestRow := range authorityRequestRaw.Items {
-			if authorityRequestRow.Spec.Contact.Email == authorityRequestCopy.Spec.Contact.Email && authorityRequestRow.GetUID() != authorityRequestCopy.GetUID() {
-				exists = true
-				message = append(message, fmt.Sprintf("Email address, %s, has already been used in another authority request", authorityRequestCopy.Spec.Contact.Email))
-				break
-			}
-		}
-		if exists && !reflect.DeepEqual(authorityRequestCopy.Status.Message, message) {
-			t.sendEmail(authorityRequestCopy, "", "authority-validation-failure-email")
-		}
-	} else {
-		exists = true
-		message = append(message, fmt.Sprintf("Authority name, %s, is already taken", authorityRequestCopy.GetName()))
-		if !reflect.DeepEqual(authorityRequestCopy.Status.Message, message) {
-			t.sendEmail(authorityRequestCopy, "", "authority-validation-failure-name")
-		}
-	}
-	return exists, message
-}
-
-// setOwnerReferences put the authorityrequest as owner
-func (t *Handler) setOwnerReferences(authorityRequestCopy *apps_v1alpha.AuthorityRequest) []metav1.OwnerReference {
-=======
 // SetOwnerReference put the authorityrequest as owner
 func SetAsOwnerReference(authorityRequestCopy *apps_v1alpha.AuthorityRequest) []metav1.OwnerReference {
->>>>>>> 4f2155f4
 	ownerReferences := []metav1.OwnerReference{}
 	newNamespaceRef := *metav1.NewControllerRef(authorityRequestCopy, apps_v1alpha.SchemeGroupVersion.WithKind("AuthorityRequest"))
 	takeControl := false
