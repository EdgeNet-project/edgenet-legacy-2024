--- conflicted
+++ resolved
@@ -17,12 +17,7 @@
 package nodecontribution
 
 import (
-<<<<<<< HEAD
-	"encoding/json"
 	"errors"
-	"flag"
-=======
->>>>>>> 4f2155f4
 	"fmt"
 	"io/ioutil"
 	"os"
@@ -66,21 +61,10 @@
 // Init handles any handler initialization
 func (t *Handler) Init(kubernetes kubernetes.Interface, edgenet versioned.Interface) error {
 	log.Info("NCHandler.Init")
-<<<<<<< HEAD
-	t.clientset = kubernetes
-	t.edgenetClientset = edgenet
-
-	var pathSSH string
-	commandLine := flag.NewFlagSet(os.Args[0], flag.ExitOnError)
-	commandLine.StringVar(&pathSSH, "ssh-path", "", "ssh-path")
-	commandLine.Parse(os.Args[0:2])
-
-=======
 	var err error
 	t.clientset = kubernetes
 	t.edgenetClientset = edgenet
 
->>>>>>> 4f2155f4
 	// Get the SSH Public Key of the headnode
 	key, err := ioutil.ReadFile("../../.ssh/id_rsa")
 	if err != nil {
@@ -242,13 +226,8 @@
 }
 
 // sendEmail to send notification to participants
-<<<<<<< HEAD
-func (t *Handler) sendEmail(NCCopy *apps_v1alpha.NodeContribution) error {
-	// For those who are authority-admin and managers of the authority
-=======
 func (t *Handler) sendEmail(NCCopy *apps_v1alpha.NodeContribution) {
 	// For those who are authority-admin and authorized users of the authority
->>>>>>> 4f2155f4
 	userRaw, err := t.edgenetClientset.AppsV1alpha().Users(NCCopy.GetNamespace()).List(metav1.ListOptions{})
 	if err == nil {
 		contentData := mailer.MultiProviderData{}
@@ -596,11 +575,7 @@
 		log.Println(err)
 		return err
 	}
-<<<<<<< HEAD
-	installationCommands, err := getInstallCommands(t.clientset, conn, nodeName, t.getKubernetesVersion()[1:], []byte(""))
-=======
 	installationCommands, err := getInstallCommands(conn, nodeName, node.GetKubeletVersion()[1:])
->>>>>>> 4f2155f4
 	if err != nil {
 		log.Println(err)
 		return err
@@ -732,25 +707,6 @@
 }
 
 // getInstallCommands prepares the commands necessary according to the OS
-<<<<<<< HEAD
-func getInstallCommands(client kubernetes.Interface, conn *ssh.Client, hostname string, kubernetesVersion string, fakeOS []byte) ([]string, error) {
-	var output []byte
-	if !reflect.DeepEqual(output, []byte("")) {
-		output = fakeOS
-	} else {
-		sess, err := startSession(conn)
-		if err != nil {
-			log.Println(err)
-			return nil, err
-		}
-		defer sess.Close()
-		// Detect the node OS
-		output, err = sess.Output("cat /etc/os-release")
-		if err != nil {
-			log.Println(err)
-			return nil, err
-		}
-=======
 func getInstallCommands(conn *ssh.Client, hostname string, kubernetesVersion string, kubernetes kubernetes.Interface) ([]string, error) {
 	sess, err := startSession(conn)
 	if err != nil {
@@ -763,7 +719,6 @@
 	if err != nil {
 		log.Println(err)
 		return nil, err
->>>>>>> 4f2155f4
 	}
 
 	if ubuntuOrDebian, _ := regexp.MatchString("ID=\"ubuntu\".*|ID=ubuntu.*|ID=\"debian\".*|ID=debian.*", string(output[:])); ubuntuOrDebian {
@@ -790,11 +745,7 @@
 			fmt.Sprintf("hostname %s", hostname),
 			"systemctl enable docker",
 			"systemctl start docker",
-<<<<<<< HEAD
-			node.CreateJoinToken(client, "600s", hostname),
-=======
 			node.CreateJoinToken("600s", hostname, kubernetes),
->>>>>>> 4f2155f4
 			"systemctl daemon-reload",
 			"systemctl restart kubelet",
 		}
@@ -830,11 +781,7 @@
 			fmt.Sprintf("hostname %s", hostname),
 			"systemctl enable docker",
 			"systemctl start docker",
-<<<<<<< HEAD
-			node.CreateJoinToken(client, "600s", hostname),
-=======
 			node.CreateJoinToken("600s", hostname, kubernetes),
->>>>>>> 4f2155f4
 			"systemctl daemon-reload",
 			"systemctl restart kubelet",
 		}
