package team

import (
	apps_v1alpha "edgenet/pkg/apis/apps/v1alpha"
	"fmt"
	"testing"
	"time"

	metav1 "k8s.io/apimachinery/pkg/apis/meta/v1"
)

func TestStartController(t *testing.T) {
	g := TeamTestGroup{}
	g.Init()
	// Run the controller in a goroutine
	go Start(g.client, g.edgenetclient)
	// Create a team
	g.edgenetclient.AppsV1alpha().Teams(fmt.Sprintf("authority-%s", g.authorityObj.GetName())).Create(g.teamObj.DeepCopy())
	// Wait for the status update of created object
	time.Sleep(time.Millisecond * 500)
	// Get the object and check the status
	team, _ := g.edgenetclient.AppsV1alpha().Teams(g.authorityObj.GetNamespace()).Get(g.teamObj.GetName(), metav1.GetOptions{})
	if !team.Spec.Enabled {
<<<<<<< HEAD
		t.Error("Add func of event handler authority doesn't work properly")
=======
		t.Error(errorDict["add-func"])
>>>>>>> 1a60d0c7
	}
	// Update a team
	team.Spec.Users = []apps_v1alpha.TeamUsers{
		apps_v1alpha.TeamUsers{
			Authority: g.authorityObj.GetName(),
			Username:  "user1",
		},
	}
	g.userObj.Spec.Active, g.userObj.Status.AUP = true, true
	// Creating User before updating requesting server to update internal representation of team
	g.edgenetclient.AppsV1alpha().Users(fmt.Sprintf("authority-%s", g.authorityObj.GetName())).Create(g.userObj.DeepCopy())
	// Requesting server to update internal representation of team
	g.edgenetclient.AppsV1alpha().Teams(fmt.Sprintf("authority-%s", g.authorityObj.GetName())).Update(team)
	// Check user rolebinding in team child namespace
	user, _ := g.edgenetclient.AppsV1alpha().Users(fmt.Sprintf("authority-%s", g.authorityObj.GetName())).Get("user1", metav1.GetOptions{})
	time.Sleep(time.Millisecond * 500)
	roleBindings, _ := g.client.RbacV1().RoleBindings(fmt.Sprintf("%s-team-%s", g.teamObj.GetNamespace(), g.teamObj.GetName())).Get(fmt.Sprintf("%s-%s-team-%s", user.GetNamespace(), user.GetName(), "admin"), metav1.GetOptions{})
	// Verifying server created rolebinding for new user in team's child namespace
	if roleBindings == nil {
		t.Error(errorDict["upd-func"])
	}
	// Delete a user
	// Requesting server to delete internal representation of team
	g.edgenetclient.AppsV1alpha().Teams(fmt.Sprintf("authority-%s", g.authorityObj.GetName())).Delete(g.teamObj.Name, &metav1.DeleteOptions{})
	time.Sleep(time.Millisecond * 500)
	teamChildNamespace, _ := g.client.CoreV1().Namespaces().Get(fmt.Sprintf("%s-team-%s", g.teamObj.GetNamespace(), g.teamObj.GetName()), metav1.GetOptions{})
	if teamChildNamespace != nil {
		t.Error(errorDict["del-func"])
	}
}<|MERGE_RESOLUTION|>--- conflicted
+++ resolved
@@ -21,11 +21,7 @@
 	// Get the object and check the status
 	team, _ := g.edgenetclient.AppsV1alpha().Teams(g.authorityObj.GetNamespace()).Get(g.teamObj.GetName(), metav1.GetOptions{})
 	if !team.Spec.Enabled {
-<<<<<<< HEAD
-		t.Error("Add func of event handler authority doesn't work properly")
-=======
 		t.Error(errorDict["add-func"])
->>>>>>> 1a60d0c7
 	}
 	// Update a team
 	team.Spec.Users = []apps_v1alpha.TeamUsers{
