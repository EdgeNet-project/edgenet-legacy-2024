/*
Copyright 2020 Sorbonne Université

Licensed under the Apache License, Version 2.0 (the "License");
you may not use this file except in compliance with the License.
You may obtain a copy of the License at

    http://www.apache.org/licenses/LICENSE-2.0

Unless required by applicable law or agreed to in writing, software
distributed under the License is distributed on an "AS IS" BASIS,
WITHOUT WARRANTIES OR CONDITIONS OF ANY KIND, either express or implied.
See the License for the specific language governing permissions and
limitations under the License.
*/

package team

import (
	"encoding/json"
	"fmt"

	apps_v1alpha "edgenet/pkg/apis/apps/v1alpha"
	"edgenet/pkg/client/clientset/versioned"
	"edgenet/pkg/controller/v1alpha/user"
	"edgenet/pkg/mailer"
	ns "edgenet/pkg/namespace"
	"edgenet/pkg/permission"

	log "github.com/Sirupsen/logrus"
	corev1 "k8s.io/api/core/v1"
	"k8s.io/apimachinery/pkg/api/resource"
	metav1 "k8s.io/apimachinery/pkg/apis/meta/v1"
	"k8s.io/client-go/kubernetes"
)

// HandlerInterface interface contains the methods that are required
type HandlerInterface interface {
	Init(kubernetes kubernetes.Interface, edgenet versioned.Interface)
	ObjectCreated(obj interface{})
	ObjectUpdated(obj, updated interface{})
	ObjectDeleted(obj, deleted interface{})
}

// Handler implementation
type Handler struct {
	clientset        kubernetes.Interface
	edgenetClientset versioned.Interface
	resourceQuota    *corev1.ResourceQuota
}

// Init handles any handler initialization
func (t *Handler) Init(kubernetes kubernetes.Interface, edgenet versioned.Interface) {
	log.Info("TeamHandler.Init")
	t.clientset = kubernetes
	t.edgenetClientset = edgenet
<<<<<<< HEAD

=======
>>>>>>> 4f2155f4
	t.resourceQuota = &corev1.ResourceQuota{}
	t.resourceQuota.Name = "team-quota"
	t.resourceQuota.Spec = corev1.ResourceQuotaSpec{
		Hard: map[corev1.ResourceName]resource.Quantity{
			"cpu":                           resource.MustParse("5m"),
			"memory":                        resource.MustParse("1Mi"),
			"requests.storage":              resource.MustParse("1Mi"),
			"pods":                          resource.Quantity{Format: "0"},
			"count/persistentvolumeclaims":  resource.Quantity{Format: "0"},
			"count/services":                resource.Quantity{Format: "0"},
			"count/configmaps":              resource.Quantity{Format: "0"},
			"count/replicationcontrollers":  resource.Quantity{Format: "0"},
			"count/deployments.apps":        resource.Quantity{Format: "0"},
			"count/deployments.extensions":  resource.Quantity{Format: "0"},
			"count/replicasets.apps":        resource.Quantity{Format: "0"},
			"count/replicasets.extensions":  resource.Quantity{Format: "0"},
			"count/statefulsets.apps":       resource.Quantity{Format: "0"},
			"count/statefulsets.extensions": resource.Quantity{Format: "0"},
			"count/jobs.batch":              resource.Quantity{Format: "0"},
			"count/cronjobs.batch":          resource.Quantity{Format: "0"},
		},
	}
<<<<<<< HEAD
=======
	permission.Clientset = t.clientset
>>>>>>> 4f2155f4
}

// ObjectCreated is called when an object is created
func (t *Handler) ObjectCreated(obj interface{}) {
	log.Info("TeamHandler.ObjectCreated")
	// Create a copy of the team object to make changes on it
	teamCopy := obj.(*apps_v1alpha.Team).DeepCopy()
	// Find the authority from the namespace in which the object is
	teamOwnerNamespace, _ := t.clientset.CoreV1().Namespaces().Get(teamCopy.GetNamespace(), metav1.GetOptions{})
	teamOwnerAuthority, _ := t.edgenetClientset.AppsV1alpha().Authorities().Get(teamOwnerNamespace.Labels["authority-name"], metav1.GetOptions{})
	// Check if the authority is active
	if teamOwnerAuthority.Spec.Enabled && teamCopy.Spec.Enabled {
		// If the service restarts, it creates all objects again
		// Because of that, this section covers a variety of possibilities
		_, err := t.clientset.CoreV1().Namespaces().Get(fmt.Sprintf("%s-team-%s", teamCopy.GetNamespace(), teamCopy.GetName()), metav1.GetOptions{})
		if err != nil {
			// Each namespace created by teams have an indicator as "team" to provide singularity
			teamChildNamespace := &corev1.Namespace{ObjectMeta: metav1.ObjectMeta{Name: fmt.Sprintf("%s-team-%s", teamCopy.GetNamespace(), teamCopy.GetName())}}
			// Namespace labels indicate this namespace created by a team, not by a authority or slice
			namespaceLabels := map[string]string{"owner": "team", "owner-name": teamCopy.GetName(), "authority-name": teamOwnerNamespace.Labels["authority-name"]}
			teamChildNamespace.SetLabels(namespaceLabels)
			teamChildNamespaceCreated, err := t.clientset.CoreV1().Namespaces().Create(teamChildNamespace)
			if err != nil {
				t.runUserInteractions(teamCopy, teamChildNamespaceCreated.GetName(), teamOwnerNamespace.Labels["authority-name"],
					teamOwnerNamespace.Labels["owner"], teamOwnerNamespace.Labels["owner-name"], "team-crash", true)
				t.edgenetClientset.AppsV1alpha().Teams(teamCopy.GetNamespace()).Delete(teamCopy.GetName(), &metav1.DeleteOptions{})
				return
			}
			// Delete all existing role bindings in the team (child) namespace
			t.clientset.RbacV1().RoleBindings(teamChildNamespaceCreated.GetName()).DeleteCollection(&metav1.DeleteOptions{}, metav1.ListOptions{})
			// Create rolebindings according to the users who participate in the team and are authority-admin and authorized users of the authority
			t.runUserInteractions(teamCopy, teamChildNamespaceCreated.GetName(), teamOwnerNamespace.Labels["authority-name"], teamOwnerNamespace.Labels["owner"], teamOwnerNamespace.Labels["owner-name"], "team-creation", true)
			ownerReferences := t.getOwnerReferences(teamCopy, teamChildNamespaceCreated)
			teamCopy.ObjectMeta.OwnerReferences = ownerReferences
			t.edgenetClientset.AppsV1alpha().Teams(teamCopy.GetNamespace()).Update(teamCopy)
		}
	} else if !teamOwnerAuthority.Spec.Enabled {
		t.edgenetClientset.AppsV1alpha().Teams(teamCopy.GetNamespace()).Delete(teamCopy.GetName(), &metav1.DeleteOptions{})
	}
}

// ObjectUpdated is called when an object is updated
func (t *Handler) ObjectUpdated(obj, updated interface{}) {
	log.Info("TeamHandler.ObjectUpdated")
	// Create a copy of the team object to make changes on it
	teamCopy := obj.(*apps_v1alpha.Team).DeepCopy()
	// Find the authority from the namespace in which the object is
	teamOwnerNamespace, _ := t.clientset.CoreV1().Namespaces().Get(teamCopy.GetNamespace(), metav1.GetOptions{})
	teamOwnerAuthority, _ := t.edgenetClientset.AppsV1alpha().Authorities().Get(teamOwnerNamespace.Labels["authority-name"], metav1.GetOptions{})
	teamChildNamespaceStr := fmt.Sprintf("%s-team-%s", teamCopy.GetNamespace(), teamCopy.GetName())
	fieldUpdated := updated.(fields)
	// Check if the authority and team are active
	if teamOwnerAuthority.Spec.Enabled && teamCopy.Spec.Enabled {
		if fieldUpdated.users.status {
			// Delete all existing role bindings in the team (child) namespace
			t.clientset.RbacV1().RoleBindings(teamChildNamespaceStr).DeleteCollection(&metav1.DeleteOptions{}, metav1.ListOptions{})
			// Create rolebindings according to the users who participate in the team and are authority-admin and authorized users of the authority
			t.runUserInteractions(teamCopy, teamChildNamespaceStr, teamOwnerNamespace.Labels["authority-name"], teamOwnerNamespace.Labels["owner"], teamOwnerNamespace.Labels["owner-name"], "team-creation", false)
			// Send emails to those who have been added to, or removed from the slice.
			var deletedUserList []apps_v1alpha.TeamUsers
			json.Unmarshal([]byte(fieldUpdated.users.deleted), &deletedUserList)
			var addedUserList []apps_v1alpha.TeamUsers
			json.Unmarshal([]byte(fieldUpdated.users.added), &addedUserList)
			if len(deletedUserList) > 0 {
				for _, deletedUser := range deletedUserList {
					t.sendEmail(deletedUser.Username, deletedUser.Authority, teamOwnerNamespace.Labels["authority-name"], teamCopy.GetNamespace(), teamCopy.GetName(), teamChildNamespaceStr, "team-removal")
				}
			}
			if len(addedUserList) > 0 {
				for _, addedUser := range addedUserList {
					t.sendEmail(addedUser.Username, addedUser.Authority, teamOwnerNamespace.Labels["authority-name"], teamCopy.GetNamespace(), teamCopy.GetName(), teamChildNamespaceStr, "team-creation")
				}
			}
		}
	} else if teamOwnerAuthority.Spec.Enabled && !teamCopy.Spec.Enabled {
		t.edgenetClientset.AppsV1alpha().Slices(teamChildNamespaceStr).DeleteCollection(&metav1.DeleteOptions{}, metav1.ListOptions{})
		t.clientset.RbacV1().RoleBindings(teamChildNamespaceStr).DeleteCollection(&metav1.DeleteOptions{}, metav1.ListOptions{})
	} else if !teamOwnerAuthority.Spec.Enabled {
		t.edgenetClientset.AppsV1alpha().Teams(teamChildNamespaceStr).Delete(teamCopy.GetName(), &metav1.DeleteOptions{})
	}
}

// ObjectDeleted is called when an object is deleted
func (t *Handler) ObjectDeleted(obj, deleted interface{}) {
	log.Info("TeamHandler.ObjectDeleted")
	fieldDeleted := deleted.(fields)
	t.clientset.CoreV1().Namespaces().Delete(fieldDeleted.object.childNamespace, &metav1.DeleteOptions{})
	// If there are users who participate in the team and team is enabled
	if fieldDeleted.users.status && fieldDeleted.enabled {
		teamOwnerNamespace, _ := t.clientset.CoreV1().Namespaces().Get(fieldDeleted.object.ownerNamespace, metav1.GetOptions{})
		var deletedUserList []apps_v1alpha.SliceUsers
		json.Unmarshal([]byte(fieldDeleted.users.deleted), &deletedUserList)
		if len(deletedUserList) > 0 {
			for _, deletedUser := range deletedUserList {
				t.sendEmail(deletedUser.Username, deletedUser.Authority, teamOwnerNamespace.Labels["authority-name"], fieldDeleted.object.ownerNamespace, fieldDeleted.object.name, fieldDeleted.object.childNamespace, "team-deletion")
			}
		}
	}
}

// runUserInteractions creates user role bindings according to the roles
func (t *Handler) runUserInteractions(teamCopy *apps_v1alpha.Team, teamChildNamespaceStr, ownerAuthority, teamOwner, teamOwnerName, operation string, enabled bool) {
	// This part creates the rolebindings for the users who participate in the team
	for _, teamUser := range teamCopy.Spec.Users {
		user, err := t.edgenetClientset.AppsV1alpha().Users(fmt.Sprintf("authority-%s", teamUser.Authority)).Get(teamUser.Username, metav1.GetOptions{})
		if err == nil && user.Spec.Active && user.Status.AUP {
			if operation == "team-creation" {
<<<<<<< HEAD
				registration.CreateRoleBindingsByRoles(t.clientset, user.DeepCopy(), teamChildNamespaceStr, "Team")
=======
				permission.EstablishRoleBindings(user.DeepCopy(), teamChildNamespaceStr, "Team")
>>>>>>> 4f2155f4
			}

			if !(operation == "team-creation" && !enabled) {
				t.sendEmail(teamUser.Username, teamUser.Authority, ownerAuthority, teamCopy.GetNamespace(), teamCopy.GetName(), teamChildNamespaceStr, operation)
			}
		}
	}
	// To create the rolebindings for the users who are authority-admin and authorized users of the authority
	userRaw, err := t.edgenetClientset.AppsV1alpha().Users(fmt.Sprintf("authority-%s", ownerAuthority)).List(metav1.ListOptions{})
	if err == nil {
		for _, userRow := range userRaw.Items {
<<<<<<< HEAD
			if userRow.Status.Active && userRow.Status.AUP && (containsRole(userRow.Spec.Roles, "admin") || containsRole(userRow.Spec.Roles, "manager")) {
				registration.CreateRoleBindingsByRoles(t.clientset, userRow.DeepCopy(), teamChildNamespaceStr, "Team")
=======
			if userRow.Spec.Active && userRow.Status.AUP && (userRow.Status.Type == "admin" ||
				permission.CheckAuthorization(teamCopy.GetNamespace(), userRow.Spec.Email, "teams", teamCopy.GetName())) {
				permission.EstablishRoleBindings(userRow.DeepCopy(), teamChildNamespaceStr, "Team")
>>>>>>> 4f2155f4
			}
		}
	}
}

// sendEmail to send notification to participants
func (t *Handler) sendEmail(teamUsername, teamUserAuthority, teamAuthority, teamOwnerNamespace, teamName, teamChildNamespace, subject string) {
	user, err := t.edgenetClientset.AppsV1alpha().Users(fmt.Sprintf("authority-%s", teamUserAuthority)).Get(teamUsername, metav1.GetOptions{})
	if err == nil && user.Spec.Active && user.Status.AUP {
		// Set the HTML template variables
		contentData := mailer.ResourceAllocationData{}
		contentData.CommonData.Authority = teamUserAuthority
		contentData.CommonData.Username = teamUsername
		contentData.CommonData.Name = fmt.Sprintf("%s %s", user.Spec.FirstName, user.Spec.LastName)
		contentData.CommonData.Email = []string{user.Spec.Email}
		contentData.Authority = teamAuthority
		contentData.Name = teamName
		contentData.OwnerNamespace = teamOwnerNamespace
		contentData.ChildNamespace = teamChildNamespace
		mailer.Send(subject, contentData)
	}
}

// getOwnerReferences returns the users and the child namespace as owners
func (t *Handler) getOwnerReferences(teamCopy *apps_v1alpha.Team, namespace *corev1.Namespace) []metav1.OwnerReference {
	ownerReferences := ns.SetAsOwnerReference(namespace)
	// The following section makes users who participate in that team become the team owners
	for _, teamUser := range teamCopy.Spec.Users {
		userCopy, err := t.edgenetClientset.AppsV1alpha().Users(fmt.Sprintf("authority-%s", teamUser.Authority)).Get(teamUser.Username, metav1.GetOptions{})
		if err == nil && userCopy.Spec.Active && userCopy.Status.AUP {
			ownerReferences = append(ownerReferences, user.SetAsOwnerReference(userCopy)...)
		}
	}
	return ownerReferences
}

// dry function remove the same values of the old and new objects from the old object to have
// the slice of deleted and added values.
func dry(oldSlice []apps_v1alpha.TeamUsers, newSlice []apps_v1alpha.TeamUsers) ([]apps_v1alpha.TeamUsers, []apps_v1alpha.TeamUsers) {
	var deletedSlice []apps_v1alpha.TeamUsers
	var addedSlice []apps_v1alpha.TeamUsers

	for _, oldValue := range oldSlice {
		exists := false
		for _, newValue := range newSlice {
			if oldValue.Authority == newValue.Authority && oldValue.Username == newValue.Username {
				exists = true
			}
		}
		if !exists {
			deletedSlice = append(deletedSlice, apps_v1alpha.TeamUsers{Authority: oldValue.Authority, Username: oldValue.Username})
		}
	}
	for _, newValue := range newSlice {
		exists := false
		for _, oldValue := range oldSlice {
			if newValue.Authority == oldValue.Authority && newValue.Username == oldValue.Username {
				exists = true
			}
		}
		if !exists {
			addedSlice = append(addedSlice, apps_v1alpha.TeamUsers{Authority: newValue.Authority, Username: newValue.Username})
		}
	}

	return deletedSlice, addedSlice
}<|MERGE_RESOLUTION|>--- conflicted
+++ resolved
@@ -54,10 +54,6 @@
 	log.Info("TeamHandler.Init")
 	t.clientset = kubernetes
 	t.edgenetClientset = edgenet
-<<<<<<< HEAD
-
-=======
->>>>>>> 4f2155f4
 	t.resourceQuota = &corev1.ResourceQuota{}
 	t.resourceQuota.Name = "team-quota"
 	t.resourceQuota.Spec = corev1.ResourceQuotaSpec{
@@ -80,10 +76,7 @@
 			"count/cronjobs.batch":          resource.Quantity{Format: "0"},
 		},
 	}
-<<<<<<< HEAD
-=======
 	permission.Clientset = t.clientset
->>>>>>> 4f2155f4
 }
 
 // ObjectCreated is called when an object is created
@@ -191,11 +184,7 @@
 		user, err := t.edgenetClientset.AppsV1alpha().Users(fmt.Sprintf("authority-%s", teamUser.Authority)).Get(teamUser.Username, metav1.GetOptions{})
 		if err == nil && user.Spec.Active && user.Status.AUP {
 			if operation == "team-creation" {
-<<<<<<< HEAD
-				registration.CreateRoleBindingsByRoles(t.clientset, user.DeepCopy(), teamChildNamespaceStr, "Team")
-=======
 				permission.EstablishRoleBindings(user.DeepCopy(), teamChildNamespaceStr, "Team")
->>>>>>> 4f2155f4
 			}
 
 			if !(operation == "team-creation" && !enabled) {
@@ -207,14 +196,9 @@
 	userRaw, err := t.edgenetClientset.AppsV1alpha().Users(fmt.Sprintf("authority-%s", ownerAuthority)).List(metav1.ListOptions{})
 	if err == nil {
 		for _, userRow := range userRaw.Items {
-<<<<<<< HEAD
-			if userRow.Status.Active && userRow.Status.AUP && (containsRole(userRow.Spec.Roles, "admin") || containsRole(userRow.Spec.Roles, "manager")) {
-				registration.CreateRoleBindingsByRoles(t.clientset, userRow.DeepCopy(), teamChildNamespaceStr, "Team")
-=======
 			if userRow.Spec.Active && userRow.Status.AUP && (userRow.Status.Type == "admin" ||
 				permission.CheckAuthorization(teamCopy.GetNamespace(), userRow.Spec.Email, "teams", teamCopy.GetName())) {
 				permission.EstablishRoleBindings(userRow.DeepCopy(), teamChildNamespaceStr, "Team")
->>>>>>> 4f2155f4
 			}
 		}
 	}
