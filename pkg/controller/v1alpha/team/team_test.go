package team

import (
	"fmt"
	"io/ioutil"
	"log"
	"os"
	"testing"

	apps_v1alpha "edgenet/pkg/apis/apps/v1alpha"
	"edgenet/pkg/client/clientset/versioned"
	edgenettestclient "edgenet/pkg/client/clientset/versioned/fake"
	"edgenet/pkg/controller/v1alpha/authority"
	"edgenet/pkg/controller/v1alpha/user"

	"github.com/Sirupsen/logrus"
	metav1 "k8s.io/apimachinery/pkg/apis/meta/v1"

	"k8s.io/client-go/kubernetes"
	testclient "k8s.io/client-go/kubernetes/fake"
)

// Dictionary for status messages
var errorDict = map[string]string{
	"k8-sync":               "Kubernetes clientset sync problem",
	"edgnet-sync":           "EdgeNet clientset sync problem",
	"quota-name":            "Wrong resource quota name",
	"quota-spec":            "Resource quota spec issue",
	"quota-pod":             "Resource quota allows pod deployment",
	"team-child-nmspce":     "Failed to create team child namespace",
	"team-status":           "Failed to update status of team",
	"team-user-rolebinding": "Failed to create Rolebinding for user in team child namespace",
	"team-get-owner-ref":    "Failed to get owner references",
	"team-set-owner-ref":    "Failed to set team namespace owner references",
	"team-fail":             "Failed to create new team",
	"team-users-del":        "Failed to delete users in team",
	"team-del-child-nmspce": "Failed to delete Team child namespace",
	"add-func":              "Add func of event handler doesn't work properly",
	"upd-func":              "Update func of event handler doesn't work properly",
	"del-func":              "Delete func of event handler doesn't work properly",
}

// Constant variables for events
const success = "Successful"

// The main structure of test group
type TeamTestGroup struct {
	authorityObj  apps_v1alpha.Authority
	teamObj       apps_v1alpha.Team
	userObj       apps_v1alpha.User
	client        kubernetes.Interface
	edgenetclient versioned.Interface
	handler       Handler
}

func TestMain(m *testing.M) {
	log.SetOutput(ioutil.Discard)
	logrus.SetOutput(ioutil.Discard)
	os.Exit(m.Run())
}

// Init syncs the test group
func (g *TeamTestGroup) Init() {
	teamObj := apps_v1alpha.Team{
		TypeMeta: metav1.TypeMeta{
			Kind:       "Team",
			APIVersion: "apps.edgenet.io/v1alpha",
		},
		ObjectMeta: metav1.ObjectMeta{
			Name:      "edgenetteam",
			UID:       "edgenetteamUID",
			Namespace: "authority-edgenet",
		},
		Spec: apps_v1alpha.TeamSpec{
			Users:       []apps_v1alpha.TeamUsers{},
			Description: "This is a test description",
<<<<<<< HEAD
			Enabled:     false,
=======
			Enabled:     true,
		},
		Status: apps_v1alpha.TeamStatus{
			State: success,
>>>>>>> 1a60d0c7
		},
	}
	authorityObj := apps_v1alpha.Authority{
		TypeMeta: metav1.TypeMeta{
			Kind:       "Authority",
			APIVersion: "apps.edgenet.io/v1alpha",
		},
		ObjectMeta: metav1.ObjectMeta{
			Name: "edgenet",
		},
		Spec: apps_v1alpha.AuthoritySpec{
			FullName:  "EdgeNet",
			ShortName: "EdgeNet",
			URL:       "https://www.edge-net.org",
			Address: apps_v1alpha.Address{
				City:    "Paris - NY - CA",
				Country: "France - US",
				Street:  "4 place Jussieu, boite 169",
				ZIP:     "75005",
			},
			Contact: apps_v1alpha.Contact{
				Email:     "unittest@edge-net.org",
				FirstName: "unit",
				LastName:  "testing",
				Phone:     "+33NUMBER",
				Username:  "unittesting",
			},
<<<<<<< HEAD
			Enabled: false,
=======
			Enabled: true,
>>>>>>> 1a60d0c7
		},
	}
	userObj := apps_v1alpha.User{
		TypeMeta: metav1.TypeMeta{
			Kind:       "User",
			APIVersion: "apps.edgenet.io/v1alpha",
		},
		ObjectMeta: metav1.ObjectMeta{
			Name:      "user1",
			Namespace: "authority-edgenet",
		},
		Spec: apps_v1alpha.UserSpec{
			FirstName: "user",
			LastName:  "NAME",
			Email:     "userName@edge-net.org",
<<<<<<< HEAD
			Active:    true,
=======
			Active:    false,
>>>>>>> 1a60d0c7
		},
		Status: apps_v1alpha.UserStatus{
			Type:  "Admin",
			State: success,
		},
	}
	g.authorityObj = authorityObj
	g.teamObj = teamObj
	g.userObj = userObj
	g.client = testclient.NewSimpleClientset()
	g.edgenetclient = edgenettestclient.NewSimpleClientset()
	authorityHandler := authority.Handler{}
	authorityHandler.Init(g.client, g.edgenetclient)
	// Create Authority
	g.edgenetclient.AppsV1alpha().Authorities().Create(g.authorityObj.DeepCopy())
	// Invoke ObjectCreated to create namespace
	authorityHandler.ObjectCreated(g.authorityObj.DeepCopy())
}

// TestHandlerInit for handler initialization
func TestHandlerInit(t *testing.T) {
	// Sync the test group
	g := TeamTestGroup{}
	g.Init()
	// Initialize the handler
	g.handler.Init(g.client, g.edgenetclient)
	if g.handler.clientset != g.client {
		t.Error(errorDict["k8-sync"])
	}
	if g.handler.edgenetClientset != g.edgenetclient {
		t.Error(errorDict["edgenet-sync"])
	}
	if g.handler.resourceQuota.Name != "team-quota" {
		t.Error(errorDict["quota-name"])
	}
	if g.handler.resourceQuota.Spec.Hard == nil {
		t.Error(errorDict["quota-spec"])
	} else {
		if g.handler.resourceQuota.Spec.Hard.Pods().Value() != 0 {
			t.Error(errorDict["quota-pod"])
		}
	}
}

func TestTeamCreate(t *testing.T) {
	g := TeamTestGroup{}
	g.Init()
	g.handler.Init(g.client, g.edgenetclient)
	// Create Team
	g.edgenetclient.AppsV1alpha().Teams(fmt.Sprintf("authority-%s", g.authorityObj.GetName())).Create(g.teamObj.DeepCopy())
	g.handler.ObjectCreated(g.teamObj.DeepCopy())
	// Creation of Team
	t.Run("creation of Team", func(t *testing.T) {
		teamChildNamespace, _ := g.handler.clientset.CoreV1().Namespaces().Get(fmt.Sprintf("%s-team-%s", g.teamObj.GetNamespace(), g.teamObj.GetName()), metav1.GetOptions{})
		if teamChildNamespace == nil {
			t.Error(errorDict["team-child-nmspce"])
		}
	})
}

func TestTeamUpdate(t *testing.T) {
	g := TeamTestGroup{}
	g.Init()
	g.handler.Init(g.client, g.edgenetclient)
	userHandler := user.Handler{}
	userHandler.Init(g.client, g.edgenetclient)
	// Create Team to update later
	g.edgenetclient.AppsV1alpha().Teams(fmt.Sprintf("authority-%s", g.authorityObj.GetName())).Create(g.teamObj.DeepCopy())
	// Invoke ObjectCreated func to create a team
	g.handler.ObjectCreated(g.teamObj.DeepCopy())
	// Update of team status
	t.Run("Update existing team", func(t *testing.T) {
		// Building field parameter
		g.teamObj.Spec.Enabled = false
		var field fields
		field.enabled = true
		// Requesting server to Update internal representation of team
		g.edgenetclient.AppsV1alpha().Teams(fmt.Sprintf("authority-%s", g.authorityObj.GetName())).Update(g.teamObj.DeepCopy())
		// Invoking ObjectUpdated to send emails to users added or removed from team
		g.handler.ObjectUpdated(g.teamObj.DeepCopy(), field)
		// Verifying Team status is enabled in server's representation of team
		team, _ := g.edgenetclient.AppsV1alpha().Teams(fmt.Sprintf("authority-%s", g.authorityObj.GetName())).Get(g.teamObj.GetName(), metav1.GetOptions{})
		if team.Spec.Enabled {
<<<<<<< HEAD
			t.Error("Failed to update status of team")
=======
			t.Error(errorDict["team-status"])
>>>>>>> 1a60d0c7
		}
		// Re-enable team for futher tests
		g.teamObj.Spec.Enabled = true
		// Requesting server to Update internal representation of team
		g.edgenetclient.AppsV1alpha().Teams(fmt.Sprintf("authority-%s", g.authorityObj.GetName())).Update(g.teamObj.DeepCopy())
		// Invoking ObjectUpdated to send emails to users added or removed from team
		g.handler.ObjectUpdated(g.teamObj.DeepCopy(), field)
	})
	// Add new users to team
	t.Run("Add new users to team", func(t *testing.T) {
		g.teamObj.Spec.Users = []apps_v1alpha.TeamUsers{
			apps_v1alpha.TeamUsers{
				Authority: g.authorityObj.GetName(),
				Username:  "user1",
			},
		}
		// Building field parameter
		var field fields
		field.users.status, field.enabled = true, true
		field.users.added = `[{"Authority": "edgenet", "Username": "user1" }]`
		g.userObj.Spec.Active, g.userObj.Status.AUP = true, true
		// Creating User before updating requesting server to update internal representation of team
		g.edgenetclient.AppsV1alpha().Users(fmt.Sprintf("authority-%s", g.authorityObj.GetName())).Create(g.userObj.DeepCopy())
		userHandler.ObjectCreated(g.userObj.DeepCopy())
		// Requesting server to update internal representation of team
		g.edgenetclient.AppsV1alpha().Teams(fmt.Sprintf("authority-%s", g.authorityObj.GetName())).Update(g.teamObj.DeepCopy())
		// Invoking ObjectUpdated to send emails to users removed or added to team
		g.handler.ObjectUpdated(g.teamObj.DeepCopy(), field)
		// Check user rolebinding in team child namespace
		user, _ := g.handler.edgenetClientset.AppsV1alpha().Users(fmt.Sprintf("authority-%s", g.authorityObj.GetName())).Get("user1", metav1.GetOptions{})
		roleBindings, _ := g.client.RbacV1().RoleBindings(fmt.Sprintf("%s-team-%s", g.teamObj.GetNamespace(), g.teamObj.GetName())).Get(fmt.Sprintf("%s-%s-team-%s", user.GetNamespace(), user.GetName(), "user"), metav1.GetOptions{})
<<<<<<< HEAD
		t.Log(roleBindings)
=======
>>>>>>> 1a60d0c7
		// Verifying server created rolebinding for new user in team's child namespace
		if roleBindings == nil {
			t.Error(errorDict["team-user-rolebinding"])
		}
	})
}

<<<<<<< HEAD
=======
func TestTeamUserOwnerReferences(t *testing.T) {
	g := TeamTestGroup{}
	g.Init()
	g.handler.Init(g.client, g.edgenetclient)
	g.teamObj.Spec.Users = []apps_v1alpha.TeamUsers{
		apps_v1alpha.TeamUsers{
			Authority: g.authorityObj.GetName(),
			Username:  "user1",
		},
	}
	g.userObj.Spec.Active, g.userObj.Status.AUP = true, true
	// Creating User before updating requesting server to update internal representation of team
	g.edgenetclient.AppsV1alpha().Users(fmt.Sprintf("authority-%s", g.authorityObj.GetName())).Create(g.userObj.DeepCopy())
	// Creating team with one user
	g.edgenetclient.AppsV1alpha().Teams(fmt.Sprintf("authority-%s", g.authorityObj.GetName())).Create(g.teamObj.DeepCopy())
	g.handler.ObjectCreated(g.teamObj.DeepCopy())
	// Setting owner references
	t.Run("Set Owner references", func(t *testing.T) {
		teamChildNamespaceStr := fmt.Sprintf("%s-team-%s", g.teamObj.GetNamespace(), g.teamObj.GetName())
		teamChildNamespace, _ := g.client.CoreV1().Namespaces().Get(teamChildNamespaceStr, metav1.GetOptions{})
		if g.handler.getOwnerReferences(g.teamObj.DeepCopy(), teamChildNamespace) == nil {
			t.Error(errorDict["team-get-owner-ref"])
		}
		// Verifying team owns child namespace
		if teamChildNamespace.Labels["owner"] != "team" && teamChildNamespace.Labels["owner-name"] != "edgnetteam" {
			t.Error(errorDict["team-set-owner-ref"])
		}

	})
}

>>>>>>> 1a60d0c7
func TestTeamDelete(t *testing.T) {
	g := TeamTestGroup{}
	g.Init()
	g.handler.Init(g.client, g.edgenetclient)
	g.teamObj.Spec.Users = []apps_v1alpha.TeamUsers{
		apps_v1alpha.TeamUsers{
			Authority: g.authorityObj.GetName(),
			Username:  "user1",
		},
	}
	// Creating team with one user
	g.edgenetclient.AppsV1alpha().Teams(fmt.Sprintf("authority-%s", g.authorityObj.GetName())).Create(g.teamObj.DeepCopy())
	// Sanity check for team creation
	team, _ := g.edgenetclient.AppsV1alpha().Teams(fmt.Sprintf("authority-%s", g.authorityObj.GetName())).Get(g.teamObj.GetName(), metav1.GetOptions{})
	if team == nil {
		t.Error(errorDict["team-fail"])
	}
	// Deleting team
	t.Run("Delete team", func(t *testing.T) {
		// Requesting server to delete internal representation of team
		g.edgenetclient.AppsV1alpha().Teams(fmt.Sprintf("authority-%s", g.authorityObj.GetName())).Delete(g.teamObj.Name, &metav1.DeleteOptions{})
		// Building field parameter
		var field fields
		field.users.status, field.enabled, field.users.deleted = true, true, `[{"Authority": "edgenet", "Username": "user1" }]`
		// Invoking ObjectDeleted to send emails to users removed from deleted team
		g.handler.ObjectDeleted(g.teamObj.DeepCopy(), field)
		// Verifying server no longer has internal representation of team
		team, _ := g.edgenetclient.AppsV1alpha().Teams(fmt.Sprintf("authority-%s", g.authorityObj.GetName())).Get(g.teamObj.GetName(), metav1.GetOptions{})
		if team != nil {
			if len(team.Spec.Users) != 0 {
				t.Error(errorDict["team-users-del"])
			}
			t.Error("Failed to delete new test team")
		}
		teamChildNamespace, _ := g.client.CoreV1().Namespaces().Get(fmt.Sprintf("%s-team-%s", g.teamObj.GetNamespace(), g.teamObj.GetName()), metav1.GetOptions{})
		if teamChildNamespace != nil {
			t.Error(errorDict["team-del-child-nmspce"])
		}
	})
}<|MERGE_RESOLUTION|>--- conflicted
+++ resolved
@@ -74,14 +74,10 @@
 		Spec: apps_v1alpha.TeamSpec{
 			Users:       []apps_v1alpha.TeamUsers{},
 			Description: "This is a test description",
-<<<<<<< HEAD
-			Enabled:     false,
-=======
 			Enabled:     true,
 		},
 		Status: apps_v1alpha.TeamStatus{
 			State: success,
->>>>>>> 1a60d0c7
 		},
 	}
 	authorityObj := apps_v1alpha.Authority{
@@ -109,11 +105,7 @@
 				Phone:     "+33NUMBER",
 				Username:  "unittesting",
 			},
-<<<<<<< HEAD
-			Enabled: false,
-=======
 			Enabled: true,
->>>>>>> 1a60d0c7
 		},
 	}
 	userObj := apps_v1alpha.User{
@@ -129,11 +121,7 @@
 			FirstName: "user",
 			LastName:  "NAME",
 			Email:     "userName@edge-net.org",
-<<<<<<< HEAD
-			Active:    true,
-=======
 			Active:    false,
->>>>>>> 1a60d0c7
 		},
 		Status: apps_v1alpha.UserStatus{
 			Type:  "Admin",
@@ -217,11 +205,7 @@
 		// Verifying Team status is enabled in server's representation of team
 		team, _ := g.edgenetclient.AppsV1alpha().Teams(fmt.Sprintf("authority-%s", g.authorityObj.GetName())).Get(g.teamObj.GetName(), metav1.GetOptions{})
 		if team.Spec.Enabled {
-<<<<<<< HEAD
 			t.Error("Failed to update status of team")
-=======
-			t.Error(errorDict["team-status"])
->>>>>>> 1a60d0c7
 		}
 		// Re-enable team for futher tests
 		g.teamObj.Spec.Enabled = true
@@ -253,10 +237,6 @@
 		// Check user rolebinding in team child namespace
 		user, _ := g.handler.edgenetClientset.AppsV1alpha().Users(fmt.Sprintf("authority-%s", g.authorityObj.GetName())).Get("user1", metav1.GetOptions{})
 		roleBindings, _ := g.client.RbacV1().RoleBindings(fmt.Sprintf("%s-team-%s", g.teamObj.GetNamespace(), g.teamObj.GetName())).Get(fmt.Sprintf("%s-%s-team-%s", user.GetNamespace(), user.GetName(), "user"), metav1.GetOptions{})
-<<<<<<< HEAD
-		t.Log(roleBindings)
-=======
->>>>>>> 1a60d0c7
 		// Verifying server created rolebinding for new user in team's child namespace
 		if roleBindings == nil {
 			t.Error(errorDict["team-user-rolebinding"])
@@ -264,40 +244,6 @@
 	})
 }
 
-<<<<<<< HEAD
-=======
-func TestTeamUserOwnerReferences(t *testing.T) {
-	g := TeamTestGroup{}
-	g.Init()
-	g.handler.Init(g.client, g.edgenetclient)
-	g.teamObj.Spec.Users = []apps_v1alpha.TeamUsers{
-		apps_v1alpha.TeamUsers{
-			Authority: g.authorityObj.GetName(),
-			Username:  "user1",
-		},
-	}
-	g.userObj.Spec.Active, g.userObj.Status.AUP = true, true
-	// Creating User before updating requesting server to update internal representation of team
-	g.edgenetclient.AppsV1alpha().Users(fmt.Sprintf("authority-%s", g.authorityObj.GetName())).Create(g.userObj.DeepCopy())
-	// Creating team with one user
-	g.edgenetclient.AppsV1alpha().Teams(fmt.Sprintf("authority-%s", g.authorityObj.GetName())).Create(g.teamObj.DeepCopy())
-	g.handler.ObjectCreated(g.teamObj.DeepCopy())
-	// Setting owner references
-	t.Run("Set Owner references", func(t *testing.T) {
-		teamChildNamespaceStr := fmt.Sprintf("%s-team-%s", g.teamObj.GetNamespace(), g.teamObj.GetName())
-		teamChildNamespace, _ := g.client.CoreV1().Namespaces().Get(teamChildNamespaceStr, metav1.GetOptions{})
-		if g.handler.getOwnerReferences(g.teamObj.DeepCopy(), teamChildNamespace) == nil {
-			t.Error(errorDict["team-get-owner-ref"])
-		}
-		// Verifying team owns child namespace
-		if teamChildNamespace.Labels["owner"] != "team" && teamChildNamespace.Labels["owner-name"] != "edgnetteam" {
-			t.Error(errorDict["team-set-owner-ref"])
-		}
-
-	})
-}
-
->>>>>>> 1a60d0c7
 func TestTeamDelete(t *testing.T) {
 	g := TeamTestGroup{}
 	g.Init()
