package team

import (
	"fmt"
	"io/ioutil"
	"log"
	"os"
	"testing"

	apps_v1alpha "edgenet/pkg/apis/apps/v1alpha"
	"edgenet/pkg/client/clientset/versioned"
	edgenettestclient "edgenet/pkg/client/clientset/versioned/fake"
	"edgenet/pkg/controller/v1alpha/authority"
	"edgenet/pkg/controller/v1alpha/user"

	"github.com/Sirupsen/logrus"
	metav1 "k8s.io/apimachinery/pkg/apis/meta/v1"

	"k8s.io/client-go/kubernetes"
	testclient "k8s.io/client-go/kubernetes/fake"
)

// Dictionary for status messages
var errorDict = map[string]string{
	"k8-sync":               "Kubernetes clientset sync problem",
	"edgnet-sync":           "EdgeNet clientset sync problem",
	"quota-name":            "Wrong resource quota name",
	"quota-spec":            "Resource quota spec issue",
	"quota-pod":             "Resource quota allows pod deployment",
	"team-child-nmspce":     "Failed to create team child namespace",
	"team-status":           "Failed to update status of team",
	"team-user-rolebinding": "Failed to create Rolebinding for user in team child namespace",
	"team-get-owner-ref":    "Failed to get owner references",
	"team-set-owner-ref":    "Failed to set team namespace owner references",
	"team-fail":             "Failed to create new team",
	"team-users-del":        "Failed to delete users in team",
	"team-del-child-nmspce": "Failed to delete Team child namespace",
	"add-func":              "Add func of event handler doesn't work properly",
	"upd-func":              "Update func of event handler doesn't work properly",
	"del-func":              "Delete func of event handler doesn't work properly",
}

// Constant variables for events
const success = "Successful"

// The main structure of test group
type TeamTestGroup struct {
	authorityObj  apps_v1alpha.Authority
	teamObj       apps_v1alpha.Team
	userObj       apps_v1alpha.User
	client        kubernetes.Interface
	edgenetclient versioned.Interface
	handler       Handler
}

func TestMain(m *testing.M) {
	log.SetOutput(ioutil.Discard)
	logrus.SetOutput(ioutil.Discard)
	os.Exit(m.Run())
}

// Init syncs the test group
func (g *TeamTestGroup) Init() {
	teamObj := apps_v1alpha.Team{
		TypeMeta: metav1.TypeMeta{
			Kind:       "Team",
			APIVersion: "apps.edgenet.io/v1alpha",
		},
		ObjectMeta: metav1.ObjectMeta{
			Name:      "edgenetteam",
			UID:       "edgenetteamUID",
			Namespace: "authority-edgenet",
		},
		Spec: apps_v1alpha.TeamSpec{
			Users:       []apps_v1alpha.TeamUsers{},
			Description: "This is a test description",
			Enabled:     true,
		},
		Status: apps_v1alpha.TeamStatus{
			State: success,
		},
	}
	authorityObj := apps_v1alpha.Authority{
		TypeMeta: metav1.TypeMeta{
			Kind:       "Authority",
			APIVersion: "apps.edgenet.io/v1alpha",
		},
		ObjectMeta: metav1.ObjectMeta{
			Name: "edgenet",
		},
		Spec: apps_v1alpha.AuthoritySpec{
			FullName:  "EdgeNet",
			ShortName: "EdgeNet",
			URL:       "https://www.edge-net.org",
			Address: apps_v1alpha.Address{
				City:    "Paris - NY - CA",
				Country: "France - US",
				Street:  "4 place Jussieu, boite 169",
				ZIP:     "75005",
			},
			Contact: apps_v1alpha.Contact{
				Email:     "unittest@edge-net.org",
				FirstName: "unit",
				LastName:  "testing",
				Phone:     "+33NUMBER",
				Username:  "unittesting",
			},
			Enabled: true,
		},
	}
	userObj := apps_v1alpha.User{
		TypeMeta: metav1.TypeMeta{
			Kind:       "User",
			APIVersion: "apps.edgenet.io/v1alpha",
		},
		ObjectMeta: metav1.ObjectMeta{
			Name:      "user1",
			Namespace: "authority-edgenet",
		},
		Spec: apps_v1alpha.UserSpec{
			FirstName: "user",
			LastName:  "NAME",
			Email:     "userName@edge-net.org",
			Active:    false,
		},
		Status: apps_v1alpha.UserStatus{
			Type:  "Admin",
			State: success,
		},
	}
	g.authorityObj = authorityObj
	g.teamObj = teamObj
	g.userObj = userObj
	g.client = testclient.NewSimpleClientset()
	g.edgenetclient = edgenettestclient.NewSimpleClientset()
	authorityHandler := authority.Handler{}
	authorityHandler.Init(g.client, g.edgenetclient)
	// Create Authority
	g.edgenetclient.AppsV1alpha().Authorities().Create(g.authorityObj.DeepCopy())
	// Invoke ObjectCreated to create namespace
	authorityHandler.ObjectCreated(g.authorityObj.DeepCopy())
}

// TestHandlerInit for handler initialization
func TestHandlerInit(t *testing.T) {
	// Sync the test group
	g := TeamTestGroup{}
	g.Init()
	// Initialize the handler
	g.handler.Init(g.client, g.edgenetclient)
	if g.handler.clientset != g.client {
		t.Error(errorDict["k8-sync"])
	}
	if g.handler.edgenetClientset != g.edgenetclient {
		t.Error(errorDict["edgenet-sync"])
	}
	if g.handler.resourceQuota.Name != "team-quota" {
		t.Error(errorDict["quota-name"])
	}
	if g.handler.resourceQuota.Spec.Hard == nil {
		t.Error(errorDict["quota-spec"])
	} else {
		if g.handler.resourceQuota.Spec.Hard.Pods().Value() != 0 {
			t.Error(errorDict["quota-pod"])
		}
	}
}

func TestTeamCreate(t *testing.T) {
	g := TeamTestGroup{}
	g.Init()
	g.handler.Init(g.client, g.edgenetclient)
	// Create Team
	g.edgenetclient.AppsV1alpha().Teams(fmt.Sprintf("authority-%s", g.authorityObj.GetName())).Create(g.teamObj.DeepCopy())
	g.handler.ObjectCreated(g.teamObj.DeepCopy())
	// Creation of Team
	t.Run("creation of Team", func(t *testing.T) {
		teamChildNamespace, _ := g.handler.clientset.CoreV1().Namespaces().Get(fmt.Sprintf("%s-team-%s", g.teamObj.GetNamespace(), g.teamObj.GetName()), metav1.GetOptions{})
		if teamChildNamespace == nil {
			t.Error(errorDict["team-child-nmspce"])
		}
	})
}

func TestTeamUpdate(t *testing.T) {
	g := TeamTestGroup{}
	g.Init()
	g.handler.Init(g.client, g.edgenetclient)
	userHandler := user.Handler{}
	userHandler.Init(g.client, g.edgenetclient)
	// Create Team to update later
	g.edgenetclient.AppsV1alpha().Teams(fmt.Sprintf("authority-%s", g.authorityObj.GetName())).Create(g.teamObj.DeepCopy())
	// Invoke ObjectCreated func to create a team
	g.handler.ObjectCreated(g.teamObj.DeepCopy())
	// Update of team status
	t.Run("Update existing team", func(t *testing.T) {
		// Building field parameter
		g.teamObj.Spec.Enabled = false
		var field fields
		field.enabled = true
		// Requesting server to Update internal representation of team
		g.edgenetclient.AppsV1alpha().Teams(fmt.Sprintf("authority-%s", g.authorityObj.GetName())).Update(g.teamObj.DeepCopy())
		// Invoking ObjectUpdated to send emails to users added or removed from team
		g.handler.ObjectUpdated(g.teamObj.DeepCopy(), field)
		// Verifying Team status is enabled in server's representation of team
		team, _ := g.edgenetclient.AppsV1alpha().Teams(fmt.Sprintf("authority-%s", g.authorityObj.GetName())).Get(g.teamObj.GetName(), metav1.GetOptions{})
		if team.Spec.Enabled {
<<<<<<< HEAD
			t.Error(errorDict["team-status"])
=======
			t.Error("Failed to update status of team")
>>>>>>> 6370f665
		}
		// Re-enable team for futher tests
		g.teamObj.Spec.Enabled = true
		// Requesting server to Update internal representation of team
		g.edgenetclient.AppsV1alpha().Teams(fmt.Sprintf("authority-%s", g.authorityObj.GetName())).Update(g.teamObj.DeepCopy())
		// Invoking ObjectUpdated to send emails to users added or removed from team
		g.handler.ObjectUpdated(g.teamObj.DeepCopy(), field)
	})
	// Add new users to team
	t.Run("Add new users to team", func(t *testing.T) {
		g.teamObj.Spec.Users = []apps_v1alpha.TeamUsers{
			apps_v1alpha.TeamUsers{
				Authority: g.authorityObj.GetName(),
				Username:  "user1",
			},
		}
		// Building field parameter
		var field fields
		field.users.status, field.enabled = true, true
		field.users.added = `[{"Authority": "edgenet", "Username": "user1" }]`
		g.userObj.Spec.Active, g.userObj.Status.AUP = true, true
		// Creating User before updating requesting server to update internal representation of team
		g.edgenetclient.AppsV1alpha().Users(fmt.Sprintf("authority-%s", g.authorityObj.GetName())).Create(g.userObj.DeepCopy())
		userHandler.ObjectCreated(g.userObj.DeepCopy())
		// Requesting server to update internal representation of team
		g.edgenetclient.AppsV1alpha().Teams(fmt.Sprintf("authority-%s", g.authorityObj.GetName())).Update(g.teamObj.DeepCopy())
		// Invoking ObjectUpdated to send emails to users removed or added to team
		g.handler.ObjectUpdated(g.teamObj.DeepCopy(), field)
		// Check user rolebinding in team child namespace
		user, _ := g.handler.edgenetClientset.AppsV1alpha().Users(fmt.Sprintf("authority-%s", g.authorityObj.GetName())).Get("user1", metav1.GetOptions{})
		roleBindings, _ := g.client.RbacV1().RoleBindings(fmt.Sprintf("%s-team-%s", g.teamObj.GetNamespace(), g.teamObj.GetName())).Get(fmt.Sprintf("%s-%s-team-%s", user.GetNamespace(), user.GetName(), "user"), metav1.GetOptions{})
		// Verifying server created rolebinding for new user in team's child namespace
		if roleBindings == nil {
			t.Error(errorDict["team-user-rolebinding"])
		}
	})
}

func TestTeamUserOwnerReferences(t *testing.T) {
	g := TeamTestGroup{}
	g.Init()
	g.handler.Init(g.client, g.edgenetclient)
	g.teamObj.Spec.Users = []apps_v1alpha.TeamUsers{
		apps_v1alpha.TeamUsers{
			Authority: g.authorityObj.GetName(),
			Username:  "user1",
		},
	}
	g.userObj.Spec.Active, g.userObj.Status.AUP = true, true
	// Creating User before updating requesting server to update internal representation of team
	g.edgenetclient.AppsV1alpha().Users(fmt.Sprintf("authority-%s", g.authorityObj.GetName())).Create(g.userObj.DeepCopy())
	// Creating team with one user
	g.edgenetclient.AppsV1alpha().Teams(fmt.Sprintf("authority-%s", g.authorityObj.GetName())).Create(g.teamObj.DeepCopy())
	g.handler.ObjectCreated(g.teamObj.DeepCopy())
	// Setting owner references
	t.Run("Set Owner references", func(t *testing.T) {
		teamChildNamespaceStr := fmt.Sprintf("%s-team-%s", g.teamObj.GetNamespace(), g.teamObj.GetName())
		teamChildNamespace, _ := g.client.CoreV1().Namespaces().Get(teamChildNamespaceStr, metav1.GetOptions{})
		if g.handler.getOwnerReferences(g.teamObj.DeepCopy(), teamChildNamespace) == nil {
			t.Error(errorDict["team-get-owner-ref"])
		}
		// Verifying team owns child namespace
		if teamChildNamespace.Labels["owner"] != "team" && teamChildNamespace.Labels["owner-name"] != "edgnetteam" {
			t.Error(errorDict["team-set-owner-ref"])
		}

	})
}
func TestTeamDelete(t *testing.T) {
	g := TeamTestGroup{}
	g.Init()
	g.handler.Init(g.client, g.edgenetclient)
	g.teamObj.Spec.Users = []apps_v1alpha.TeamUsers{
		apps_v1alpha.TeamUsers{
			Authority: g.authorityObj.GetName(),
			Username:  "user1",
		},
	}
	// Creating team with one user
	g.edgenetclient.AppsV1alpha().Teams(fmt.Sprintf("authority-%s", g.authorityObj.GetName())).Create(g.teamObj.DeepCopy())
	// Sanity check for team creation
	team, _ := g.edgenetclient.AppsV1alpha().Teams(fmt.Sprintf("authority-%s", g.authorityObj.GetName())).Get(g.teamObj.GetName(), metav1.GetOptions{})
	if team == nil {
		t.Error(errorDict["team-fail"])
	}
	// Deleting team
	t.Run("Delete team", func(t *testing.T) {
		// Requesting server to delete internal representation of team
		g.edgenetclient.AppsV1alpha().Teams(fmt.Sprintf("authority-%s", g.authorityObj.GetName())).Delete(g.teamObj.Name, &metav1.DeleteOptions{})
		// Building field parameter
		var field fields
		field.users.status, field.enabled, field.users.deleted = true, true, `[{"Authority": "edgenet", "Username": "user1" }]`
		// Invoking ObjectDeleted to send emails to users removed from deleted team
		g.handler.ObjectDeleted(g.teamObj.DeepCopy(), field)
		// Verifying server no longer has internal representation of team
		team, _ := g.edgenetclient.AppsV1alpha().Teams(fmt.Sprintf("authority-%s", g.authorityObj.GetName())).Get(g.teamObj.GetName(), metav1.GetOptions{})
		if team != nil {
			if len(team.Spec.Users) != 0 {
				t.Error(errorDict["team-users-del"])
			}
			t.Error("Failed to delete new test team")
		}
		teamChildNamespace, _ := g.client.CoreV1().Namespaces().Get(fmt.Sprintf("%s-team-%s", g.teamObj.GetNamespace(), g.teamObj.GetName()), metav1.GetOptions{})
		if teamChildNamespace != nil {
			t.Error(errorDict["team-del-child-nmspce"])
		}
	})
}<|MERGE_RESOLUTION|>--- conflicted
+++ resolved
@@ -205,11 +205,7 @@
 		// Verifying Team status is enabled in server's representation of team
 		team, _ := g.edgenetclient.AppsV1alpha().Teams(fmt.Sprintf("authority-%s", g.authorityObj.GetName())).Get(g.teamObj.GetName(), metav1.GetOptions{})
 		if team.Spec.Enabled {
-<<<<<<< HEAD
 			t.Error(errorDict["team-status"])
-=======
-			t.Error("Failed to update status of team")
->>>>>>> 6370f665
 		}
 		// Re-enable team for futher tests
 		g.teamObj.Spec.Enabled = true
