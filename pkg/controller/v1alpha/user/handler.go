/*
Copyright 2020 Sorbonne Université

Licensed under the Apache License, Version 2.0 (the "License");
you may not use this file except in compliance with the License.
You may obtain a copy of the License at

    http://www.apache.org/licenses/LICENSE-2.0

Unless required by applicable law or agreed to in writing, software
distributed under the License is distributed on an "AS IS" BASIS,
WITHOUT WARRANTIES OR CONDITIONS OF ANY KIND, either express or implied.
See the License for the specific language governing permissions and
limitations under the License.
*/

package user

import (
	"fmt"
	"reflect"

	apps_v1alpha "edgenet/pkg/apis/apps/v1alpha"
	"edgenet/pkg/client/clientset/versioned"
	"edgenet/pkg/controller/v1alpha/emailverification"
	"edgenet/pkg/mailer"
	"edgenet/pkg/permission"
	"edgenet/pkg/registration"

	log "github.com/Sirupsen/logrus"
	rbacv1 "k8s.io/api/rbac/v1"
	"k8s.io/apimachinery/pkg/api/errors"
	metav1 "k8s.io/apimachinery/pkg/apis/meta/v1"
	"k8s.io/client-go/kubernetes"
)

// HandlerInterface interface contains the methods that are required
type HandlerInterface interface {
	Init(kubernetes kubernetes.Interface, edgenet versioned.Interface)
	ObjectCreated(obj interface{})
	ObjectUpdated(obj, updated interface{})
	ObjectDeleted(obj interface{})
}

// Handler implementation
type Handler struct {
	clientset        kubernetes.Interface
	edgenetClientset versioned.Interface
}

// Init handles any handler initialization
func (t *Handler) Init(kubernetes kubernetes.Interface, edgenet versioned.Interface) {
	log.Info("UserHandler.Init")
	t.clientset = kubernetes
	t.edgenetClientset = edgenet
}

// ObjectCreated is called when an object is created
func (t *Handler) ObjectCreated(obj interface{}) {
	log.Info("UserHandler.ObjectCreated")
	// Create a copy of the user object to make changes on it
	userCopy := obj.(*apps_v1alpha.User).DeepCopy()
	// Find the authority from the namespace in which the object is
	userOwnerNamespace, _ := t.clientset.CoreV1().Namespaces().Get(userCopy.GetNamespace(), metav1.GetOptions{})
	// Check if the email address is already taken
	emailExists, message := t.checkDuplicateObject(userCopy, userOwnerNamespace.Labels["authority-name"])

	if emailExists {
		userCopy.Spec.Active = false
		userUpdated, err := t.edgenetClientset.AppsV1alpha().Users(userCopy.GetNamespace()).Update(userCopy)
		if err == nil {
			userCopy = userUpdated
		}
		userCopy.Status.State = failure
		userCopy.Status.Message = []string{message}
		t.edgenetClientset.AppsV1alpha().Users(userCopy.GetNamespace()).UpdateStatus(userCopy)
		return
	}
	userOwnerAuthority, _ := t.edgenetClientset.AppsV1alpha().Authorities().Get(userOwnerNamespace.Labels["authority-name"], metav1.GetOptions{})

	_, serviceAccountErr := t.clientset.CoreV1().ServiceAccounts(userCopy.GetNamespace()).Get(userCopy.GetName(), metav1.GetOptions{})
	if !errors.IsNotFound(serviceAccountErr) {
		// To demission service accounts providing user authentication
		t.clientset.CoreV1().ServiceAccounts(userCopy.GetNamespace()).Delete(userCopy.GetName(), &metav1.DeleteOptions{})
	}
	// Check if the authority is active
	if (userOwnerAuthority.Spec.Enabled && userCopy.Spec.Active) || (userOwnerAuthority.Spec.Enabled && userCopy.Spec.Active && !errors.IsNotFound(serviceAccountErr)) {
		// If the service restarts, it creates all objects again
		// Because of that, this section covers a variety of possibilities
		_, err := t.edgenetClientset.AppsV1alpha().AcceptableUsePolicies(userCopy.GetNamespace()).Get(userCopy.GetName(), metav1.GetOptions{})
		if err != nil || !errors.IsNotFound(serviceAccountErr) {
			// Automatically creates an acceptable use policy object belonging to the user in the authority namespace
			// When a user is deleted, the owner references feature allows the related AUP to be automatically removed
			userOwnerReferences := SetAsOwnerReference(userCopy)
			userAUP := &apps_v1alpha.AcceptableUsePolicy{TypeMeta: metav1.TypeMeta{Kind: "AcceptableUsePolicy", APIVersion: "apps.edgenet.io/v1alpha"},
				ObjectMeta: metav1.ObjectMeta{Name: userCopy.GetName(), OwnerReferences: userOwnerReferences}, Spec: apps_v1alpha.AcceptableUsePolicySpec{Accepted: false}}
			t.edgenetClientset.AppsV1alpha().AcceptableUsePolicies(userCopy.GetNamespace()).Create(userAUP)
			// Create user-specific roles regarding the resources of authority, users, and acceptableusepolicies
			policyRule := []rbacv1.PolicyRule{{APIGroups: []string{"apps.edgenet.io"}, Resources: []string{"authorities"}, ResourceNames: []string{userOwnerNamespace.Labels["authority-name"]},
				Verbs: []string{"get"}}, {APIGroups: []string{"apps.edgenet.io"}, Resources: []string{"users"}, ResourceNames: []string{userCopy.GetName()}, Verbs: []string{"get", "update", "patch"}}}
			userRole := &rbacv1.Role{ObjectMeta: metav1.ObjectMeta{Name: fmt.Sprintf("user-%s", userCopy.GetName()), OwnerReferences: userOwnerReferences},
				Rules: policyRule}
			_, err := t.clientset.RbacV1().Roles(userCopy.GetNamespace()).Create(userRole)
			if err != nil {
				log.Infof("Couldn't create user-%s role: %s", userCopy.GetName(), err)
				if errors.IsAlreadyExists(err) {
					currentUserRole, err := t.clientset.RbacV1().Roles(userCopy.GetNamespace()).Get(userRole.GetName(), metav1.GetOptions{})
					if err == nil {
						currentUserRole.Rules = policyRule
						_, err = t.clientset.RbacV1().Roles(userCopy.GetNamespace()).Update(currentUserRole)
						if err == nil {
							log.Infof("User-%s role updated", userCopy.GetName())
						}
					}
				}
			}
			// Create a dedicated role to allow the user access to accept/reject AUP, even if the AUP is rejected
			policyRule = []rbacv1.PolicyRule{{APIGroups: []string{"apps.edgenet.io"}, Resources: []string{"acceptableusepolicies", "acceptableusepolicies/status"}, ResourceNames: []string{userCopy.GetName()},
				Verbs: []string{"get", "update", "patch"}}}
			userRole = &rbacv1.Role{ObjectMeta: metav1.ObjectMeta{Name: fmt.Sprintf("user-aup-%s", userCopy.GetName()), OwnerReferences: userOwnerReferences},
				Rules: policyRule}
			_, err = t.clientset.RbacV1().Roles(userCopy.GetNamespace()).Create(userRole)
			if err != nil {
				log.Infof("Couldn't create user-aup-%s role: %s", userCopy.GetName(), err)
				if errors.IsAlreadyExists(err) {
					currentUserRole, err := t.clientset.RbacV1().Roles(userCopy.GetNamespace()).Get(userRole.GetName(), metav1.GetOptions{})
					if err == nil {
						currentUserRole.Rules = policyRule
						_, err = t.clientset.RbacV1().Roles(userCopy.GetNamespace()).Update(currentUserRole)
						if err == nil {
							log.Infof("User-aup-%s role updated", userCopy.GetName())
						}
					}
				}
			}
			defer t.edgenetClientset.AppsV1alpha().Users(userCopy.GetNamespace()).UpdateStatus(userCopy)
			if userOwnerAuthority.Spec.Contact.Username == userCopy.GetName() && userOwnerAuthority.Spec.Contact.Email == userCopy.Spec.Email {
				userCopy.Status.Type = "admin"
			} else {
				userCopy.Status.Type = "user"
			}
			// Create the client certs for permanent use
			// In next versions, there will be a method to renew the certs for security
			crt, key, err := registration.MakeUser(userOwnerNamespace.Labels["authority-name"], userCopy.GetName(), userCopy.Spec.Email)
			if err != nil {
				log.Println(err.Error())
				userCopy.Status.State = failure
				userCopy.Status.Message = []string{fmt.Sprintf(statusDict["cert-fail"], userCopy.GetName())}
				t.sendEmail(userCopy, userOwnerNamespace.Labels["authority-name"], "user-cert-failure")
				return
			}
			err = registration.MakeConfig(userOwnerNamespace.Labels["authority-name"], userCopy.GetName(), userCopy.Spec.Email, crt, key)
			if err != nil {
				log.Println(err.Error())
				userCopy.Status.State = failure
				userCopy.Status.Message = []string{fmt.Sprintf(statusDict["kubeconfig-fail"], userCopy.GetName())}
				t.sendEmail(userCopy, userOwnerNamespace.Labels["authority-name"], "user-kubeconfig-failure")
			}
			userCopy.Status.State = success
			userCopy.Status.Message = []string{statusDict["cert-ok"]}
			t.sendEmail(userCopy, userOwnerNamespace.Labels["authority-name"], "user-registration-successful")

			slicesRaw, _ := t.edgenetClientset.AppsV1alpha().Slices(userCopy.GetNamespace()).List(metav1.ListOptions{})
			teamsRaw, _ := t.edgenetClientset.AppsV1alpha().Teams(userCopy.GetNamespace()).List(metav1.ListOptions{})
			t.createRoleBindings(userCopy, slicesRaw, teamsRaw, userOwnerAuthority.GetName())
			t.createAUPRoleBinding(userCopy)
		}
	} else if userOwnerAuthority.Spec.Enabled == false && userCopy.Spec.Active == true {
		defer t.edgenetClientset.AppsV1alpha().Users(userCopy.GetNamespace()).Update(userCopy)
		userCopy.Spec.Active = false
	}
}

// ObjectUpdated is called when an object is updated
func (t *Handler) ObjectUpdated(obj, updated interface{}) {
	log.Info("UserHandler.ObjectUpdated")
	// Create a copy of the user object to make changes on it
	userCopy := obj.(*apps_v1alpha.User).DeepCopy()
	userOwnerNamespace, _ := t.clientset.CoreV1().Namespaces().Get(userCopy.GetNamespace(), metav1.GetOptions{})
	// Check if the email address is already taken
	emailExists, message := t.checkDuplicateObject(userCopy, userOwnerNamespace.Labels["authority-name"])
	if emailExists {
		userCopy.Spec.Active = false
		userUpdated, err := t.edgenetClientset.AppsV1alpha().Users(userCopy.GetNamespace()).Update(userCopy)
		if err == nil {
			userCopy = userUpdated
		}
		userCopy.Status.State = failure
		userCopy.Status.Message = []string{message}
		t.edgenetClientset.AppsV1alpha().Users(userCopy.GetNamespace()).UpdateStatus(userCopy)
		return
	}
	userOwnerAuthority, _ := t.edgenetClientset.AppsV1alpha().Authorities().Get(userOwnerNamespace.Labels["authority-name"], metav1.GetOptions{})
	fieldUpdated := updated.(fields)
	// Security check to prevent any kind of manipulation on the AUP
	if fieldUpdated.aup {
		userAUP, _ := t.edgenetClientset.AppsV1alpha().AcceptableUsePolicies(userCopy.GetNamespace()).Get(userCopy.GetName(), metav1.GetOptions{})
		if userAUP.Spec.Accepted != userCopy.Status.AUP {
			userCopy.Status.AUP = userAUP.Spec.Accepted
			userCopyUpdated, err := t.edgenetClientset.AppsV1alpha().Users(userCopy.GetNamespace()).UpdateStatus(userCopy)
			if err == nil {
				userCopy = userCopyUpdated
			}
		}
	}
	if userOwnerAuthority.Spec.Enabled {
		if fieldUpdated.email {
			userCopy.Spec.Active = false
			userCopyUpdated, err := t.edgenetClientset.AppsV1alpha().Users(userCopy.GetNamespace()).Update(userCopy)
			if err == nil {
				userCopy = userCopyUpdated
			} else {
				log.Infof("Couldn't deactivate user %s in %s: %s", userCopy.GetName(), userCopy.GetNamespace(), err)
				t.sendEmail(userCopy, userOwnerNamespace.Labels["authority-name"], "user-deactivation-failure")
			}
			emailVerificationHandler := emailverification.Handler{}
			emailVerificationHandler.Init(t.clientset, t.edgenetClientset)
<<<<<<< HEAD

=======
>>>>>>> 1a60d0c7
			created := emailVerificationHandler.Create(userCopy, SetAsOwnerReference(userCopy))
			if created {
				// Update the status as successful
				userCopy.Status.State = success
<<<<<<< HEAD
				userCopy.Status.Message = []string{statusDict["email-ok"]}
			} else {
				userCopy.Status.State = failure
				userCopy.Status.Message = []string{statusDict["email-fail"]}
=======
				userCopy.Status.Message = []string{"Everything is OK, verification email sent"}
			} else {
				userCopy.Status.State = failure
				userCopy.Status.Message = []string{"Couldn't send verification email"}
>>>>>>> 1a60d0c7
			}

			userCopyUpdated, err = t.edgenetClientset.AppsV1alpha().Users(userCopy.GetNamespace()).UpdateStatus(userCopy)
			if err == nil {
				userCopy = userCopyUpdated
			}
		}

		if userCopy.Spec.Active && userCopy.Status.AUP {
			// To manipulate role bindings according to the changes
			if fieldUpdated.active || fieldUpdated.aup || fieldUpdated.role {
				slicesRaw, _ := t.edgenetClientset.AppsV1alpha().Slices(userCopy.GetNamespace()).List(metav1.ListOptions{})
				teamsRaw, _ := t.edgenetClientset.AppsV1alpha().Teams(userCopy.GetNamespace()).List(metav1.ListOptions{})
				if fieldUpdated.role {
					t.deleteRoleBindings(userCopy, slicesRaw, teamsRaw)
				}
				t.createRoleBindings(userCopy, slicesRaw, teamsRaw, userOwnerAuthority.GetName())
				if fieldUpdated.active {
					t.createAUPRoleBinding(userCopy)
				}
			}
		} else if !userCopy.Spec.Active || !userCopy.Status.AUP {
			// To manipulate role bindings according to the changes
			if (userCopy.Spec.Active == false && fieldUpdated.active) || (userCopy.Status.AUP == false && fieldUpdated.aup) {
				slicesRaw, _ := t.edgenetClientset.AppsV1alpha().Slices(userCopy.GetNamespace()).List(metav1.ListOptions{})
				teamsRaw, _ := t.edgenetClientset.AppsV1alpha().Teams(userCopy.GetNamespace()).List(metav1.ListOptions{})
				t.deleteRoleBindings(userCopy, slicesRaw, teamsRaw)
			}
			// To create AUP role binding for the user
			if userCopy.Spec.Active && fieldUpdated.active {
				t.createAUPRoleBinding(userCopy)
			}
		}
	} else if userOwnerAuthority.Spec.Enabled == false && userCopy.Spec.Active == true {
		defer t.edgenetClientset.AppsV1alpha().Users(userCopy.GetNamespace()).Update(userCopy)
		userCopy.Spec.Active = false
	}
}

// ObjectDeleted is called when an object is deleted
func (t *Handler) ObjectDeleted(obj interface{}) {
	log.Info("UserHandler.ObjectDeleted")
	// Mail notification, TBD
}

// Create function is for being used by other resources to create an authority
func (t *Handler) Create(obj interface{}) bool {
	failed := true
	switch obj.(type) {
	case *apps_v1alpha.UserRegistrationRequest:
		URRCopy := obj.(*apps_v1alpha.UserRegistrationRequest)
		// Create a user on the cluster
		user := apps_v1alpha.User{}
		user.SetName(URRCopy.GetName())
		user.Spec.Bio = URRCopy.Spec.Bio
		user.Spec.Email = URRCopy.Spec.Email
		user.Spec.FirstName = URRCopy.Spec.FirstName
		user.Spec.LastName = URRCopy.Spec.LastName
		user.Spec.URL = URRCopy.Spec.URL
		user.Spec.Active = true
		_, err := t.edgenetClientset.AppsV1alpha().Users(URRCopy.GetNamespace()).Create(user.DeepCopy())
		if err == nil {
			failed = false
			t.edgenetClientset.AppsV1alpha().UserRegistrationRequests(URRCopy.GetNamespace()).Delete(URRCopy.GetName(), &metav1.DeleteOptions{})
		}
	}

	return failed
}

// createRoleBindings creates user role bindings according to the roles
func (t *Handler) createRoleBindings(userCopy *apps_v1alpha.User, slicesRaw *apps_v1alpha.SliceList, teamsRaw *apps_v1alpha.TeamList, ownerAuthority string) {
	// Create role bindings independent of user roles
	permission.EstablishPrivateRoleBindings(userCopy)
	// This part creates the rolebindings one by one in different namespaces
	createLoop := func(slicesRaw *apps_v1alpha.SliceList, namespacePrefix string) {
		for _, sliceRow := range slicesRaw.Items {
			for _, sliceUser := range sliceRow.Spec.Users {
				// If the user participates in the slice or it is an Authority-admin of the owner authority
				if (sliceUser.Authority == ownerAuthority && sliceUser.Username == userCopy.GetName()) ||
					(userCopy.GetNamespace() == sliceRow.GetNamespace() && userCopy.Status.Type == "admin") ||
					permission.CheckAuthorization(namespacePrefix, userCopy.Spec.Email, "slices", sliceRow.GetName()) {
					permission.EstablishRoleBindings(userCopy, fmt.Sprintf("%s-slice-%s", namespacePrefix, sliceRow.GetName()), "Slice")
				}
			}
		}
	}
	// Create the rolebindings in the authority namespace
	permission.EstablishRoleBindings(userCopy, userCopy.GetNamespace(), "Authority")
	createLoop(slicesRaw, userCopy.GetNamespace())
	// List the teams in the authority namespace
	for _, teamRow := range teamsRaw.Items {
		for _, teamUser := range teamRow.Spec.Users {
			// If the user participates in the team or it is an Authority-admin of the owner authority
			if (teamUser.Authority == ownerAuthority && teamUser.Username == userCopy.GetName()) ||
				(userCopy.GetNamespace() == teamRow.GetNamespace() && userCopy.Status.Type == "admin") ||
				permission.CheckAuthorization(userCopy.GetNamespace(), userCopy.Spec.Email, "teams", teamRow.GetName()) {
				permission.EstablishRoleBindings(userCopy, fmt.Sprintf("%s-team-%s", userCopy.GetNamespace(), teamRow.GetName()), "Team")
			}
		}
		// List the slices in the team namespace
		teamSlicesRaw, _ := t.edgenetClientset.AppsV1alpha().Slices(fmt.Sprintf("%s-team-%s", userCopy.GetNamespace(), teamRow.GetName())).List(metav1.ListOptions{})
		createLoop(teamSlicesRaw, fmt.Sprintf("%s-team-%s", userCopy.GetNamespace(), teamRow.GetName()))
	}
}

// deleteRoleBindings removes user role bindings in the namespaces related
func (t *Handler) deleteRoleBindings(userCopy *apps_v1alpha.User, slicesRaw *apps_v1alpha.SliceList, teamsRaw *apps_v1alpha.TeamList) {
	// To delete the cluster role binding which allows user to get the authority object
	t.clientset.RbacV1().ClusterRoleBindings().Delete(fmt.Sprintf("%s-%s-for-authority", userCopy.GetNamespace(), userCopy.GetName()), &metav1.DeleteOptions{})
	// This part deletes the rolebindings one by one
	deletionLoop := func(roleBindings *rbacv1.RoleBindingList) {
		for _, roleBindingRow := range roleBindings.Items {
			for _, roleBindingSubject := range roleBindingRow.Subjects {
				if roleBindingSubject.Kind == "User" && (roleBindingSubject.Name == userCopy.Spec.Email) &&
					roleBindingSubject.Namespace == userCopy.GetNamespace() {
					t.clientset.RbacV1().RoleBindings(roleBindingRow.GetNamespace()).Delete(roleBindingRow.GetName(), &metav1.DeleteOptions{})
					break
				}
			}
		}
	}
	// Unless the user gets deactivated it has access to edit the AUP
	roleBindingListOptions := metav1.ListOptions{}
	if userCopy.Spec.Active {
		roleBindingListOptions = metav1.ListOptions{FieldSelector: fmt.Sprintf("metadata.name!=%s-user-aup-%s", userCopy.GetNamespace(), userCopy.GetName())}
	}
	// List the rolebindings in the authority namespace
	roleBindings, _ := t.clientset.RbacV1().RoleBindings(userCopy.GetNamespace()).List(roleBindingListOptions)
	deletionLoop(roleBindings)
	// List the rolebindings in the slice namespaces which directly created by slices in the authority namespace
	for _, sliceRow := range slicesRaw.Items {
		roleBindings, _ := t.clientset.RbacV1().RoleBindings(fmt.Sprintf("%s-slice-%s", userCopy.GetNamespace(), sliceRow.GetName())).List(metav1.ListOptions{})
		deletionLoop(roleBindings)
	}
	for _, teamRow := range teamsRaw.Items {
		// List the rolebindings in the team namespace
		roleBindings, _ := t.clientset.RbacV1().RoleBindings(teamRow.GetNamespace()).List(metav1.ListOptions{})
		deletionLoop(roleBindings)
		// List the rolebindings in the slice namespaces which created by slices in the team namespace
		teamSlicesRaw, _ := t.edgenetClientset.AppsV1alpha().Slices(fmt.Sprintf("%s-team-%s", userCopy.GetNamespace(), teamRow.GetName())).List(metav1.ListOptions{})
		for _, teamSliceRow := range teamSlicesRaw.Items {
			roleBindings, _ := t.clientset.RbacV1().RoleBindings(fmt.Sprintf("%s-team-%s-slice-%s", userCopy.GetNamespace(), teamRow.GetName(), teamSliceRow.GetName())).List(metav1.ListOptions{})
			deletionLoop(roleBindings)
		}
	}
}

// createAUPRoleBinding links the AUP up with the user
func (t *Handler) createAUPRoleBinding(userCopy *apps_v1alpha.User) error {
	_, err := t.clientset.RbacV1().RoleBindings(userCopy.GetNamespace()).Get(fmt.Sprintf("%s-%s", userCopy.GetNamespace(),
		fmt.Sprintf("user-aup-%s", userCopy.GetName())), metav1.GetOptions{})
	if err != nil {
		// roleName to get user-specific AUP role which allows user to only get the AUP object related to itself
		roleName := fmt.Sprintf("user-aup-%s", userCopy.GetName())
		roleRef := rbacv1.RoleRef{Kind: "Role", Name: roleName}
		rbSubjects := []rbacv1.Subject{{Kind: "User", Name: userCopy.Spec.Email, APIGroup: "rbac.authorization.k8s.io"}}
		roleBind := &rbacv1.RoleBinding{ObjectMeta: metav1.ObjectMeta{Namespace: userCopy.GetNamespace(), Name: fmt.Sprintf("%s-%s", userCopy.GetNamespace(), roleName)},
			Subjects: rbSubjects, RoleRef: roleRef}
		// When a user is deleted, the owner references feature allows the related role binding to be automatically removed
		userOwnerReferences := SetAsOwnerReference(userCopy)
		roleBind.ObjectMeta.OwnerReferences = userOwnerReferences
		_, err = t.clientset.RbacV1().RoleBindings(userCopy.GetNamespace()).Create(roleBind)
		if err != nil {
			log.Infof("Couldn't create user-aup-%s role: %s", userCopy.GetName(), err)
			if errors.IsAlreadyExists(err) {
				userRoleBind, err := t.clientset.RbacV1().RoleBindings(userCopy.GetNamespace()).Get(roleBind.GetName(), metav1.GetOptions{})
				if err == nil {
					userRoleBind.Subjects = rbSubjects
					userRoleBind.RoleRef = roleRef
					_, err = t.clientset.RbacV1().RoleBindings(userCopy.GetNamespace()).Update(userRoleBind)
					if err == nil {
						log.Infof("Completed: user-aup-%s role updated", userCopy.GetName())
					}
				}
			}
		}
	}
	return err
}

// sendEmail to send notification to participants
func (t *Handler) sendEmail(userCopy *apps_v1alpha.User, authorityName, subject string) {
	// Set the HTML template variables
	contentData := mailer.CommonContentData{}
	contentData.CommonData.Authority = authorityName
	contentData.CommonData.Username = userCopy.GetName()
	contentData.CommonData.Name = fmt.Sprintf("%s %s", userCopy.Spec.FirstName, userCopy.Spec.LastName)
	contentData.CommonData.Email = []string{userCopy.Spec.Email}
	mailer.Send(subject, contentData)
}

// checkDuplicateObject checks whether a user exists with the same username or email address
func (t *Handler) checkDuplicateObject(userCopy *apps_v1alpha.User, authorityName string) (bool, string) {
	exists := false
	var message string
	// To check email address
	userRaw, _ := t.edgenetClientset.AppsV1alpha().Users("").List(metav1.ListOptions{})
	for _, userRow := range userRaw.Items {
		if userRow.Spec.Email == userCopy.Spec.Email && userRow.GetUID() != userCopy.GetUID() {
			exists = true
			message = fmt.Sprintf("Email address, %s, already exists for another user account", userCopy.Spec.Email)
			break
		}
	}
	if !exists {
		// Delete the user registration requests which have duplicate values, if any
		URRRaw, _ := t.edgenetClientset.AppsV1alpha().UserRegistrationRequests("").List(metav1.ListOptions{})
		for _, URRRow := range URRRaw.Items {
			if URRRow.Spec.Email == userCopy.Spec.Email {
				t.edgenetClientset.AppsV1alpha().UserRegistrationRequests(URRRow.GetNamespace()).Delete(URRRow.GetName(), &metav1.DeleteOptions{})
			}
		}
		// Delete the user registration requests which have duplicate values in the same namespace, if any
		URRRaw, _ = t.edgenetClientset.AppsV1alpha().UserRegistrationRequests(userCopy.GetNamespace()).List(metav1.ListOptions{})
		for _, URRRow := range URRRaw.Items {
			if URRRow.GetName() == userCopy.GetName() || URRRow.Spec.Email == userCopy.Spec.Email {
				t.edgenetClientset.AppsV1alpha().UserRegistrationRequests(URRRow.GetNamespace()).Delete(URRRow.GetName(), &metav1.DeleteOptions{})
			}
		}
	} else if exists && !reflect.DeepEqual(userCopy.Status.Message, message) {
		t.sendEmail(userCopy, authorityName, "user-validation-failure")
	}
	return exists, message
}

// SetAsOwnerReference puts the user as owner
func SetAsOwnerReference(userCopy *apps_v1alpha.User) []metav1.OwnerReference {
	ownerReferences := []metav1.OwnerReference{}
	newUserRef := *metav1.NewControllerRef(userCopy, apps_v1alpha.SchemeGroupVersion.WithKind("User"))
	takeControl := false
	newUserRef.Controller = &takeControl
	ownerReferences = append(ownerReferences, newUserRef)
	return ownerReferences
}<|MERGE_RESOLUTION|>--- conflicted
+++ resolved
@@ -215,25 +215,14 @@
 			}
 			emailVerificationHandler := emailverification.Handler{}
 			emailVerificationHandler.Init(t.clientset, t.edgenetClientset)
-<<<<<<< HEAD
-
-=======
->>>>>>> 1a60d0c7
 			created := emailVerificationHandler.Create(userCopy, SetAsOwnerReference(userCopy))
 			if created {
 				// Update the status as successful
 				userCopy.Status.State = success
-<<<<<<< HEAD
 				userCopy.Status.Message = []string{statusDict["email-ok"]}
 			} else {
 				userCopy.Status.State = failure
 				userCopy.Status.Message = []string{statusDict["email-fail"]}
-=======
-				userCopy.Status.Message = []string{"Everything is OK, verification email sent"}
-			} else {
-				userCopy.Status.State = failure
-				userCopy.Status.Message = []string{"Couldn't send verification email"}
->>>>>>> 1a60d0c7
 			}
 
 			userCopyUpdated, err = t.edgenetClientset.AppsV1alpha().Users(userCopy.GetNamespace()).UpdateStatus(userCopy)
