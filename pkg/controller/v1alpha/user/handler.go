/*
Copyright 2020 Sorbonne Université

Licensed under the Apache License, Version 2.0 (the "License");
you may not use this file except in compliance with the License.
You may obtain a copy of the License at

    http://www.apache.org/licenses/LICENSE-2.0

Unless required by applicable law or agreed to in writing, software
distributed under the License is distributed on an "AS IS" BASIS,
WITHOUT WARRANTIES OR CONDITIONS OF ANY KIND, either express or implied.
See the License for the specific language governing permissions and
limitations under the License.
*/

package user

import (
	"fmt"
	"reflect"

	apps_v1alpha "edgenet/pkg/apis/apps/v1alpha"
	"edgenet/pkg/client/clientset/versioned"
	"edgenet/pkg/controller/v1alpha/emailverification"
	"edgenet/pkg/mailer"
	"edgenet/pkg/permission"
	"edgenet/pkg/registration"

	log "github.com/Sirupsen/logrus"
	rbacv1 "k8s.io/api/rbac/v1"
	"k8s.io/apimachinery/pkg/api/errors"
	metav1 "k8s.io/apimachinery/pkg/apis/meta/v1"
	"k8s.io/client-go/kubernetes"
)

// HandlerInterface interface contains the methods that are required
type HandlerInterface interface {
	Init(kubernetes kubernetes.Interface, edgenet versioned.Interface)
	ObjectCreated(obj interface{})
	ObjectUpdated(obj, updated interface{})
	ObjectDeleted(obj interface{})
}

// Handler implementation
type Handler struct {
	clientset        kubernetes.Interface
	edgenetClientset versioned.Interface
}

// Init handles any handler initialization
func (t *Handler) Init(kubernetes kubernetes.Interface, edgenet versioned.Interface) {
	log.Info("UserHandler.Init")
	t.clientset = kubernetes
	t.edgenetClientset = edgenet
}

// ObjectCreated is called when an object is created
func (t *Handler) ObjectCreated(obj interface{}) {
	log.Info("UserHandler.ObjectCreated")
	// Create a copy of the user object to make changes on it
	userCopy := obj.(*apps_v1alpha.User).DeepCopy()
	// Find the authority from the namespace in which the object is
	userOwnerNamespace, _ := t.clientset.CoreV1().Namespaces().Get(userCopy.GetNamespace(), metav1.GetOptions{})
	// Check if the email address is already taken
	emailExists, message := t.checkDuplicateObject(userCopy, userOwnerNamespace.Labels["authority-name"])

	if emailExists {
		userCopy.Spec.Active = false
		userUpdated, err := t.edgenetClientset.AppsV1alpha().Users(userCopy.GetNamespace()).Update(userCopy)
		if err == nil {
			userCopy = userUpdated
		}
		userCopy.Status.State = failure
		userCopy.Status.Message = []string{message}
		t.edgenetClientset.AppsV1alpha().Users(userCopy.GetNamespace()).UpdateStatus(userCopy)
		return
	}
	userOwnerAuthority, _ := t.edgenetClientset.AppsV1alpha().Authorities().Get(userOwnerNamespace.Labels["authority-name"], metav1.GetOptions{})

	_, serviceAccountErr := t.clientset.CoreV1().ServiceAccounts(userCopy.GetNamespace()).Get(userCopy.GetName(), metav1.GetOptions{})
	if !errors.IsNotFound(serviceAccountErr) {
		// To demission service accounts providing user authentication
		t.clientset.CoreV1().ServiceAccounts(userCopy.GetNamespace()).Delete(userCopy.GetName(), &metav1.DeleteOptions{})
	}
	// Check if the authority is active
	if (userOwnerAuthority.Spec.Enabled && userCopy.Spec.Active) || (userOwnerAuthority.Spec.Enabled && userCopy.Spec.Active && !errors.IsNotFound(serviceAccountErr)) {
		// If the service restarts, it creates all objects again
		// Because of that, this section covers a variety of possibilities
		_, err := t.edgenetClientset.AppsV1alpha().AcceptableUsePolicies(userCopy.GetNamespace()).Get(userCopy.GetName(), metav1.GetOptions{})
		if err != nil || !errors.IsNotFound(serviceAccountErr) {
			// Automatically creates an acceptable use policy object belonging to the user in the authority namespace
			// When a user is deleted, the owner references feature allows the related AUP to be automatically removed
			userOwnerReferences := SetAsOwnerReference(userCopy)
			userAUP := &apps_v1alpha.AcceptableUsePolicy{TypeMeta: metav1.TypeMeta{Kind: "AcceptableUsePolicy", APIVersion: "apps.edgenet.io/v1alpha"},
				ObjectMeta: metav1.ObjectMeta{Name: userCopy.GetName(), OwnerReferences: userOwnerReferences}, Spec: apps_v1alpha.AcceptableUsePolicySpec{Accepted: false}}
			t.edgenetClientset.AppsV1alpha().AcceptableUsePolicies(userCopy.GetNamespace()).Create(userAUP)
			// Create user-specific roles regarding the resources of authority, users, and acceptableusepolicies
			policyRule := []rbacv1.PolicyRule{{APIGroups: []string{"apps.edgenet.io"}, Resources: []string{"authorities"}, ResourceNames: []string{userOwnerNamespace.Labels["authority-name"]},
				Verbs: []string{"get"}}, {APIGroups: []string{"apps.edgenet.io"}, Resources: []string{"users"}, ResourceNames: []string{userCopy.GetName()}, Verbs: []string{"get", "update", "patch"}}}
			userRole := &rbacv1.Role{ObjectMeta: metav1.ObjectMeta{Name: fmt.Sprintf("user-%s", userCopy.GetName()), OwnerReferences: userOwnerReferences},
				Rules: policyRule}
			_, err := t.clientset.RbacV1().Roles(userCopy.GetNamespace()).Create(userRole)
			if err != nil {
				log.Infof("Couldn't create user-%s role: %s", userCopy.GetName(), err)
				if errors.IsAlreadyExists(err) {
					currentUserRole, err := t.clientset.RbacV1().Roles(userCopy.GetNamespace()).Get(userRole.GetName(), metav1.GetOptions{})
					if err == nil {
						currentUserRole.Rules = policyRule
						_, err = t.clientset.RbacV1().Roles(userCopy.GetNamespace()).Update(currentUserRole)
						if err == nil {
							log.Infof("User-%s role updated", userCopy.GetName())
						}
					}
				}
			}
			// Create a dedicated role to allow the user access to accept/reject AUP, even if the AUP is rejected
			policyRule = []rbacv1.PolicyRule{{APIGroups: []string{"apps.edgenet.io"}, Resources: []string{"acceptableusepolicies", "acceptableusepolicies/status"}, ResourceNames: []string{userCopy.GetName()},
				Verbs: []string{"get", "update", "patch"}}}
			userRole = &rbacv1.Role{ObjectMeta: metav1.ObjectMeta{Name: fmt.Sprintf("user-aup-%s", userCopy.GetName()), OwnerReferences: userOwnerReferences},
				Rules: policyRule}
			_, err = t.clientset.RbacV1().Roles(userCopy.GetNamespace()).Create(userRole)
			if err != nil {
				log.Infof("Couldn't create user-aup-%s role: %s", userCopy.GetName(), err)
				if errors.IsAlreadyExists(err) {
					currentUserRole, err := t.clientset.RbacV1().Roles(userCopy.GetNamespace()).Get(userRole.GetName(), metav1.GetOptions{})
					if err == nil {
						currentUserRole.Rules = policyRule
						_, err = t.clientset.RbacV1().Roles(userCopy.GetNamespace()).Update(currentUserRole)
						if err == nil {
							log.Infof("User-aup-%s role updated", userCopy.GetName())
						}
					}
				}
			}
			defer t.edgenetClientset.AppsV1alpha().Users(userCopy.GetNamespace()).UpdateStatus(userCopy)
			if userOwnerAuthority.Spec.Contact.Username == userCopy.GetName() && userOwnerAuthority.Spec.Contact.Email == userCopy.Spec.Email {
				userCopy.Status.Type = "admin"
			} else {
				userCopy.Status.Type = "user"
			}
			// Create the client certs for permanent use
			// In next versions, there will be a method to renew the certs for security
			crt, key, err := registration.MakeUser(userOwnerNamespace.Labels["authority-name"], userCopy.GetName(), userCopy.Spec.Email)
			if err != nil {
				log.Println(err.Error())
				userCopy.Status.State = failure
				userCopy.Status.Message = []string{fmt.Sprintf(statusDict["cert-fail"], userCopy.GetName())}
				t.sendEmail(userCopy, userOwnerNamespace.Labels["authority-name"], "user-cert-failure")
				return
			}
			err = registration.MakeConfig(userOwnerNamespace.Labels["authority-name"], userCopy.GetName(), userCopy.Spec.Email, crt, key)
			if err != nil {
				log.Println(err.Error())
				userCopy.Status.State = failure
				userCopy.Status.Message = []string{fmt.Sprintf(statusDict["kubeconfig-fail"], userCopy.GetName())}
				t.sendEmail(userCopy, userOwnerNamespace.Labels["authority-name"], "user-kubeconfig-failure")
			}
			userCopy.Status.State = success
			userCopy.Status.Message = []string{statusDict["cert-ok"]}
			t.sendEmail(userCopy, userOwnerNamespace.Labels["authority-name"], "user-registration-successful")

			slicesRaw, _ := t.edgenetClientset.AppsV1alpha().Slices(userCopy.GetNamespace()).List(metav1.ListOptions{})
			teamsRaw, _ := t.edgenetClientset.AppsV1alpha().Teams(userCopy.GetNamespace()).List(metav1.ListOptions{})
			t.createRoleBindings(userCopy, slicesRaw, teamsRaw, userOwnerAuthority.GetName())
			t.createAUPRoleBinding(userCopy)
		}
	} else if userOwnerAuthority.Spec.Enabled == false && userCopy.Spec.Active == true {
		defer t.edgenetClientset.AppsV1alpha().Users(userCopy.GetNamespace()).Update(userCopy)
		userCopy.Spec.Active = false
	}
}

// ObjectUpdated is called when an object is updated
func (t *Handler) ObjectUpdated(obj, updated interface{}) {
	log.Info("UserHandler.ObjectUpdated")
	// Create a copy of the user object to make changes on it
	userCopy := obj.(*apps_v1alpha.User).DeepCopy()
	userOwnerNamespace, _ := t.clientset.CoreV1().Namespaces().Get(userCopy.GetNamespace(), metav1.GetOptions{})
	// Check if the email address is already taken
	emailExists, message := t.checkDuplicateObject(userCopy, userOwnerNamespace.Labels["authority-name"])
	if emailExists {
		userCopy.Spec.Active = false
		userUpdated, err := t.edgenetClientset.AppsV1alpha().Users(userCopy.GetNamespace()).Update(userCopy)
		if err == nil {
			userCopy = userUpdated
		}
		userCopy.Status.State = failure
		userCopy.Status.Message = []string{message}
		t.edgenetClientset.AppsV1alpha().Users(userCopy.GetNamespace()).UpdateStatus(userCopy)
		return
	}
	userOwnerAuthority, _ := t.edgenetClientset.AppsV1alpha().Authorities().Get(userOwnerNamespace.Labels["authority-name"], metav1.GetOptions{})
	fieldUpdated := updated.(fields)
	// Security check to prevent any kind of manipulation on the AUP
	if fieldUpdated.aup {
		userAUP, _ := t.edgenetClientset.AppsV1alpha().AcceptableUsePolicies(userCopy.GetNamespace()).Get(userCopy.GetName(), metav1.GetOptions{})
		if userAUP.Spec.Accepted != userCopy.Status.AUP {
			userCopy.Status.AUP = userAUP.Spec.Accepted
			userCopyUpdated, err := t.edgenetClientset.AppsV1alpha().Users(userCopy.GetNamespace()).UpdateStatus(userCopy)
			if err == nil {
				userCopy = userCopyUpdated
			}
		}
	}
	if userOwnerAuthority.Spec.Enabled {
		if fieldUpdated.email {
			userCopy.Spec.Active = false
			userCopyUpdated, err := t.edgenetClientset.AppsV1alpha().Users(userCopy.GetNamespace()).Update(userCopy)
			if err == nil {
				userCopy = userCopyUpdated
			} else {
				log.Infof("Couldn't deactivate user %s in %s: %s", userCopy.GetName(), userCopy.GetNamespace(), err)
				t.sendEmail(userCopy, userOwnerNamespace.Labels["authority-name"], "user-deactivation-failure")
			}
			emailVerificationHandler := emailverification.Handler{}
			emailVerificationHandler.Init(t.clientset, t.edgenetClientset)
			created := emailVerificationHandler.Create(userCopy, SetAsOwnerReference(userCopy))
			if created {
				// Update the status as successful
				userCopy.Status.State = success
<<<<<<< HEAD
				userCopy.Status.Message = []string{"Everything is OK, verification email sent"}
			} else {
				userCopy.Status.State = failure
				userCopy.Status.Message = []string{"Couldn't send verification email"}
=======
				userCopy.Status.Message = []string{statusDict["email-ok"]}
			} else {
				userCopy.Status.State = failure
				userCopy.Status.Message = []string{statusDict["email-fail"]}
>>>>>>> 6370f665
			}

			userCopyUpdated, err = t.edgenetClientset.AppsV1alpha().Users(userCopy.GetNamespace()).UpdateStatus(userCopy)
			if err == nil {
				userCopy = userCopyUpdated
			}
		}

		if userCopy.Spec.Active && userCopy.Status.AUP {
			// To manipulate role bindings according to the changes
			if fieldUpdated.active || fieldUpdated.aup || fieldUpdated.role {
				slicesRaw, _ := t.edgenetClientset.AppsV1alpha().Slices(userCopy.GetNamespace()).List(metav1.ListOptions{})
				teamsRaw, _ := t.edgenetClientset.AppsV1alpha().Teams(userCopy.GetNamespace()).List(metav1.ListOptions{})
				if fieldUpdated.role {
					t.deleteRoleBindings(userCopy, slicesRaw, teamsRaw)
				}
				t.createRoleBindings(userCopy, slicesRaw, teamsRaw, userOwnerAuthority.GetName())
				if fieldUpdated.active {
					t.createAUPRoleBinding(userCopy)
				}
			}
		} else if !userCopy.Spec.Active || !userCopy.Status.AUP {
			// To manipulate role bindings according to the changes
			if (userCopy.Spec.Active == false && fieldUpdated.active) || (userCopy.Status.AUP == false && fieldUpdated.aup) {
				slicesRaw, _ := t.edgenetClientset.AppsV1alpha().Slices(userCopy.GetNamespace()).List(metav1.ListOptions{})
				teamsRaw, _ := t.edgenetClientset.AppsV1alpha().Teams(userCopy.GetNamespace()).List(metav1.ListOptions{})
				t.deleteRoleBindings(userCopy, slicesRaw, teamsRaw)
			}
			// To create AUP role binding for the user
			if userCopy.Spec.Active && fieldUpdated.active {
				t.createAUPRoleBinding(userCopy)
			}
		}
	} else if userOwnerAuthority.Spec.Enabled == false && userCopy.Spec.Active == true {
		defer t.edgenetClientset.AppsV1alpha().Users(userCopy.GetNamespace()).Update(userCopy)
		userCopy.Spec.Active = false
	}
}

// ObjectDeleted is called when an object is deleted
func (t *Handler) ObjectDeleted(obj interface{}) {
	log.Info("UserHandler.ObjectDeleted")
	// Mail notification, TBD
}

// Create function is for being used by other resources to create an authority
func (t *Handler) Create(obj interface{}) bool {
	failed := true
	switch obj.(type) {
	case *apps_v1alpha.UserRegistrationRequest:
		URRCopy := obj.(*apps_v1alpha.UserRegistrationRequest)
		// Create a user on the cluster
		user := apps_v1alpha.User{}
		user.SetName(URRCopy.GetName())
		user.Spec.Bio = URRCopy.Spec.Bio
		user.Spec.Email = URRCopy.Spec.Email
		user.Spec.FirstName = URRCopy.Spec.FirstName
		user.Spec.LastName = URRCopy.Spec.LastName
		user.Spec.URL = URRCopy.Spec.URL
		user.Spec.Active = true
		_, err := t.edgenetClientset.AppsV1alpha().Users(URRCopy.GetNamespace()).Create(user.DeepCopy())
		if err == nil {
			failed = false
			t.edgenetClientset.AppsV1alpha().UserRegistrationRequests(URRCopy.GetNamespace()).Delete(URRCopy.GetName(), &metav1.DeleteOptions{})
		}
	}

	return failed
}

// createRoleBindings creates user role bindings according to the roles
func (t *Handler) createRoleBindings(userCopy *apps_v1alpha.User, slicesRaw *apps_v1alpha.SliceList, teamsRaw *apps_v1alpha.TeamList, ownerAuthority string) {
	// Create role bindings independent of user roles
	permission.EstablishPrivateRoleBindings(userCopy)
	// This part creates the rolebindings one by one in different namespaces
	createLoop := func(slicesRaw *apps_v1alpha.SliceList, namespacePrefix string) {
		for _, sliceRow := range slicesRaw.Items {
			for _, sliceUser := range sliceRow.Spec.Users {
				// If the user participates in the slice or it is an Authority-admin of the owner authority
				if (sliceUser.Authority == ownerAuthority && sliceUser.Username == userCopy.GetName()) ||
					(userCopy.GetNamespace() == sliceRow.GetNamespace() && userCopy.Status.Type == "admin") ||
					permission.CheckAuthorization(namespacePrefix, userCopy.Spec.Email, "slices", sliceRow.GetName()) {
					permission.EstablishRoleBindings(userCopy, fmt.Sprintf("%s-slice-%s", namespacePrefix, sliceRow.GetName()), "Slice")
				}
			}
		}
	}
	// Create the rolebindings in the authority namespace
	permission.EstablishRoleBindings(userCopy, userCopy.GetNamespace(), "Authority")
	createLoop(slicesRaw, userCopy.GetNamespace())
	// List the teams in the authority namespace
	for _, teamRow := range teamsRaw.Items {
		for _, teamUser := range teamRow.Spec.Users {
			// If the user participates in the team or it is an Authority-admin of the owner authority
			if (teamUser.Authority == ownerAuthority && teamUser.Username == userCopy.GetName()) ||
				(userCopy.GetNamespace() == teamRow.GetNamespace() && userCopy.Status.Type == "admin") ||
				permission.CheckAuthorization(userCopy.GetNamespace(), userCopy.Spec.Email, "teams", teamRow.GetName()) {
				permission.EstablishRoleBindings(userCopy, fmt.Sprintf("%s-team-%s", userCopy.GetNamespace(), teamRow.GetName()), "Team")
			}
		}
		// List the slices in the team namespace
		teamSlicesRaw, _ := t.edgenetClientset.AppsV1alpha().Slices(fmt.Sprintf("%s-team-%s", userCopy.GetNamespace(), teamRow.GetName())).List(metav1.ListOptions{})
		createLoop(teamSlicesRaw, fmt.Sprintf("%s-team-%s", userCopy.GetNamespace(), teamRow.GetName()))
	}
}

// deleteRoleBindings removes user role bindings in the namespaces related
func (t *Handler) deleteRoleBindings(userCopy *apps_v1alpha.User, slicesRaw *apps_v1alpha.SliceList, teamsRaw *apps_v1alpha.TeamList) {
	// To delete the cluster role binding which allows user to get the authority object
	t.clientset.RbacV1().ClusterRoleBindings().Delete(fmt.Sprintf("%s-%s-for-authority", userCopy.GetNamespace(), userCopy.GetName()), &metav1.DeleteOptions{})
	// This part deletes the rolebindings one by one
	deletionLoop := func(roleBindings *rbacv1.RoleBindingList) {
		for _, roleBindingRow := range roleBindings.Items {
			for _, roleBindingSubject := range roleBindingRow.Subjects {
				if roleBindingSubject.Kind == "User" && (roleBindingSubject.Name == userCopy.Spec.Email) &&
					roleBindingSubject.Namespace == userCopy.GetNamespace() {
					t.clientset.RbacV1().RoleBindings(roleBindingRow.GetNamespace()).Delete(roleBindingRow.GetName(), &metav1.DeleteOptions{})
					break
				}
			}
		}
	}
	// Unless the user gets deactivated it has access to edit the AUP
	roleBindingListOptions := metav1.ListOptions{}
	if userCopy.Spec.Active {
		roleBindingListOptions = metav1.ListOptions{FieldSelector: fmt.Sprintf("metadata.name!=%s-user-aup-%s", userCopy.GetNamespace(), userCopy.GetName())}
	}
	// List the rolebindings in the authority namespace
	roleBindings, _ := t.clientset.RbacV1().RoleBindings(userCopy.GetNamespace()).List(roleBindingListOptions)
	deletionLoop(roleBindings)
	// List the rolebindings in the slice namespaces which directly created by slices in the authority namespace
	for _, sliceRow := range slicesRaw.Items {
		roleBindings, _ := t.clientset.RbacV1().RoleBindings(fmt.Sprintf("%s-slice-%s", userCopy.GetNamespace(), sliceRow.GetName())).List(metav1.ListOptions{})
		deletionLoop(roleBindings)
	}
	for _, teamRow := range teamsRaw.Items {
		// List the rolebindings in the team namespace
		roleBindings, _ := t.clientset.RbacV1().RoleBindings(teamRow.GetNamespace()).List(metav1.ListOptions{})
		deletionLoop(roleBindings)
		// List the rolebindings in the slice namespaces which created by slices in the team namespace
		teamSlicesRaw, _ := t.edgenetClientset.AppsV1alpha().Slices(fmt.Sprintf("%s-team-%s", userCopy.GetNamespace(), teamRow.GetName())).List(metav1.ListOptions{})
		for _, teamSliceRow := range teamSlicesRaw.Items {
			roleBindings, _ := t.clientset.RbacV1().RoleBindings(fmt.Sprintf("%s-team-%s-slice-%s", userCopy.GetNamespace(), teamRow.GetName(), teamSliceRow.GetName())).List(metav1.ListOptions{})
			deletionLoop(roleBindings)
		}
	}
}

// createAUPRoleBinding links the AUP up with the user
func (t *Handler) createAUPRoleBinding(userCopy *apps_v1alpha.User) error {
	_, err := t.clientset.RbacV1().RoleBindings(userCopy.GetNamespace()).Get(fmt.Sprintf("%s-%s", userCopy.GetNamespace(),
		fmt.Sprintf("user-aup-%s", userCopy.GetName())), metav1.GetOptions{})
	if err != nil {
		// roleName to get user-specific AUP role which allows user to only get the AUP object related to itself
		roleName := fmt.Sprintf("user-aup-%s", userCopy.GetName())
		roleRef := rbacv1.RoleRef{Kind: "Role", Name: roleName}
		rbSubjects := []rbacv1.Subject{{Kind: "User", Name: userCopy.Spec.Email, APIGroup: "rbac.authorization.k8s.io"}}
		roleBind := &rbacv1.RoleBinding{ObjectMeta: metav1.ObjectMeta{Namespace: userCopy.GetNamespace(), Name: fmt.Sprintf("%s-%s", userCopy.GetNamespace(), roleName)},
			Subjects: rbSubjects, RoleRef: roleRef}
		// When a user is deleted, the owner references feature allows the related role binding to be automatically removed
		userOwnerReferences := SetAsOwnerReference(userCopy)
		roleBind.ObjectMeta.OwnerReferences = userOwnerReferences
		_, err = t.clientset.RbacV1().RoleBindings(userCopy.GetNamespace()).Create(roleBind)
		if err != nil {
			log.Infof("Couldn't create user-aup-%s role: %s", userCopy.GetName(), err)
			if errors.IsAlreadyExists(err) {
				userRoleBind, err := t.clientset.RbacV1().RoleBindings(userCopy.GetNamespace()).Get(roleBind.GetName(), metav1.GetOptions{})
				if err == nil {
					userRoleBind.Subjects = rbSubjects
					userRoleBind.RoleRef = roleRef
					_, err = t.clientset.RbacV1().RoleBindings(userCopy.GetNamespace()).Update(userRoleBind)
					if err == nil {
						log.Infof("Completed: user-aup-%s role updated", userCopy.GetName())
					}
				}
			}
		}
	}
	return err
}

// sendEmail to send notification to participants
func (t *Handler) sendEmail(userCopy *apps_v1alpha.User, authorityName, subject string) {
	// Set the HTML template variables
	contentData := mailer.CommonContentData{}
	contentData.CommonData.Authority = authorityName
	contentData.CommonData.Username = userCopy.GetName()
	contentData.CommonData.Name = fmt.Sprintf("%s %s", userCopy.Spec.FirstName, userCopy.Spec.LastName)
	contentData.CommonData.Email = []string{userCopy.Spec.Email}
	mailer.Send(subject, contentData)
}

// checkDuplicateObject checks whether a user exists with the same username or email address
func (t *Handler) checkDuplicateObject(userCopy *apps_v1alpha.User, authorityName string) (bool, string) {
	exists := false
	var message string
	// To check email address
	userRaw, _ := t.edgenetClientset.AppsV1alpha().Users("").List(metav1.ListOptions{})
	for _, userRow := range userRaw.Items {
		if userRow.Spec.Email == userCopy.Spec.Email && userRow.GetUID() != userCopy.GetUID() {
			exists = true
			message = fmt.Sprintf("Email address, %s, already exists for another user account", userCopy.Spec.Email)
			break
		}
	}
	if !exists {
		// Delete the user registration requests which have duplicate values, if any
		URRRaw, _ := t.edgenetClientset.AppsV1alpha().UserRegistrationRequests("").List(metav1.ListOptions{})
		for _, URRRow := range URRRaw.Items {
			if URRRow.Spec.Email == userCopy.Spec.Email {
				t.edgenetClientset.AppsV1alpha().UserRegistrationRequests(URRRow.GetNamespace()).Delete(URRRow.GetName(), &metav1.DeleteOptions{})
			}
		}
		// Delete the user registration requests which have duplicate values in the same namespace, if any
		URRRaw, _ = t.edgenetClientset.AppsV1alpha().UserRegistrationRequests(userCopy.GetNamespace()).List(metav1.ListOptions{})
		for _, URRRow := range URRRaw.Items {
			if URRRow.GetName() == userCopy.GetName() || URRRow.Spec.Email == userCopy.Spec.Email {
				t.edgenetClientset.AppsV1alpha().UserRegistrationRequests(URRRow.GetNamespace()).Delete(URRRow.GetName(), &metav1.DeleteOptions{})
			}
		}
	} else if exists && !reflect.DeepEqual(userCopy.Status.Message, message) {
		t.sendEmail(userCopy, authorityName, "user-validation-failure")
	}
	return exists, message
}

// SetAsOwnerReference puts the user as owner
func SetAsOwnerReference(userCopy *apps_v1alpha.User) []metav1.OwnerReference {
	ownerReferences := []metav1.OwnerReference{}
	newUserRef := *metav1.NewControllerRef(userCopy, apps_v1alpha.SchemeGroupVersion.WithKind("User"))
	takeControl := false
	newUserRef.Controller = &takeControl
	ownerReferences = append(ownerReferences, newUserRef)
	return ownerReferences
}<|MERGE_RESOLUTION|>--- conflicted
+++ resolved
@@ -219,17 +219,10 @@
 			if created {
 				// Update the status as successful
 				userCopy.Status.State = success
-<<<<<<< HEAD
-				userCopy.Status.Message = []string{"Everything is OK, verification email sent"}
-			} else {
-				userCopy.Status.State = failure
-				userCopy.Status.Message = []string{"Couldn't send verification email"}
-=======
 				userCopy.Status.Message = []string{statusDict["email-ok"]}
 			} else {
 				userCopy.Status.State = failure
 				userCopy.Status.Message = []string{statusDict["email-fail"]}
->>>>>>> 6370f665
 			}
 
 			userCopyUpdated, err = t.edgenetClientset.AppsV1alpha().Users(userCopy.GetNamespace()).UpdateStatus(userCopy)
