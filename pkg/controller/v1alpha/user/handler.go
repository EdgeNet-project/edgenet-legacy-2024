/*
Copyright 2020 Sorbonne Université

Licensed under the Apache License, Version 2.0 (the "License");
you may not use this file except in compliance with the License.
You may obtain a copy of the License at

    http://www.apache.org/licenses/LICENSE-2.0

Unless required by applicable law or agreed to in writing, software
distributed under the License is distributed on an "AS IS" BASIS,
WITHOUT WARRANTIES OR CONDITIONS OF ANY KIND, either express or implied.
See the License for the specific language governing permissions and
limitations under the License.
*/

package user

import (
	"fmt"
	"reflect"

	apps_v1alpha "edgenet/pkg/apis/apps/v1alpha"
	"edgenet/pkg/client/clientset/versioned"
	"edgenet/pkg/controller/v1alpha/emailverification"
	"edgenet/pkg/mailer"
	"edgenet/pkg/permission"
	"edgenet/pkg/registration"

	log "github.com/Sirupsen/logrus"
	rbacv1 "k8s.io/api/rbac/v1"
	"k8s.io/apimachinery/pkg/api/errors"
	metav1 "k8s.io/apimachinery/pkg/apis/meta/v1"
	"k8s.io/client-go/kubernetes"
)

// HandlerInterface interface contains the methods that are required
type HandlerInterface interface {
	Init(kubernetes kubernetes.Interface, edgenet versioned.Interface)
	ObjectCreated(obj interface{})
	ObjectUpdated(obj, updated interface{})
	ObjectDeleted(obj interface{})
}

// Handler implementation
type Handler struct {
	clientset        kubernetes.Interface
	edgenetClientset versioned.Interface
}

// Init handles any handler initialization
func (t *Handler) Init(kubernetes kubernetes.Interface, edgenet versioned.Interface) {
	log.Info("UserHandler.Init")
	t.clientset = kubernetes
	t.edgenetClientset = edgenet
}

// ObjectCreated is called when an object is created
func (t *Handler) ObjectCreated(obj interface{}) {
	log.Info("UserHandler.ObjectCreated")
	// Create a copy of the user object to make changes on it
	userCopy := obj.(*apps_v1alpha.User).DeepCopy()
	// Find the authority from the namespace in which the object is
	userOwnerNamespace, _ := t.clientset.CoreV1().Namespaces().Get(userCopy.GetNamespace(), metav1.GetOptions{})
	// Check if the email address is already taken
	emailExists, message := t.checkDuplicateObject(userCopy, userOwnerNamespace.Labels["authority-name"])

	if emailExists {
		userCopy.Spec.Active = false
		userUpdated, err := t.edgenetClientset.AppsV1alpha().Users(userCopy.GetNamespace()).Update(userCopy)
		if err == nil {
			userCopy = userUpdated
		}
		userCopy.Status.State = failure
		userCopy.Status.Message = []string{message}
		t.edgenetClientset.AppsV1alpha().Users(userCopy.GetNamespace()).UpdateStatus(userCopy)
		return
	}
	userOwnerAuthority, _ := t.edgenetClientset.AppsV1alpha().Authorities().Get(userOwnerNamespace.Labels["authority-name"], metav1.GetOptions{})

	_, serviceAccountErr := t.clientset.CoreV1().ServiceAccounts(userCopy.GetNamespace()).Get(userCopy.GetName(), metav1.GetOptions{})
	if !errors.IsNotFound(serviceAccountErr) {
		// To demission service accounts providing user authentication
		t.clientset.CoreV1().ServiceAccounts(userCopy.GetNamespace()).Delete(userCopy.GetName(), &metav1.DeleteOptions{})
	}
	// Check if the authority is active
<<<<<<< HEAD
	if userOwnerAuthority.Status.Enabled == true && userCopy.GetGeneration() == 1 {

=======
	if (userOwnerAuthority.Spec.Enabled && userCopy.Spec.Active) || (userOwnerAuthority.Spec.Enabled && userCopy.Spec.Active && !errors.IsNotFound(serviceAccountErr)) {
>>>>>>> 4f2155f4
		// If the service restarts, it creates all objects again
		// Because of that, this section covers a variety of possibilities
		_, err := t.edgenetClientset.AppsV1alpha().AcceptableUsePolicies(userCopy.GetNamespace()).Get(userCopy.GetName(), metav1.GetOptions{})
		if err != nil || !errors.IsNotFound(serviceAccountErr) {
			// Automatically creates an acceptable use policy object belonging to the user in the authority namespace
			// When a user is deleted, the owner references feature allows the related AUP to be automatically removed
			userOwnerReferences := SetAsOwnerReference(userCopy)
			userAUP := &apps_v1alpha.AcceptableUsePolicy{TypeMeta: metav1.TypeMeta{Kind: "AcceptableUsePolicy", APIVersion: "apps.edgenet.io/v1alpha"},
				ObjectMeta: metav1.ObjectMeta{Name: userCopy.GetName(), OwnerReferences: userOwnerReferences}, Spec: apps_v1alpha.AcceptableUsePolicySpec{Accepted: false}}
			t.edgenetClientset.AppsV1alpha().AcceptableUsePolicies(userCopy.GetNamespace()).Create(userAUP)
			// Create user-specific roles regarding the resources of authority, users, and acceptableusepolicies
			policyRule := []rbacv1.PolicyRule{{APIGroups: []string{"apps.edgenet.io"}, Resources: []string{"authorities"}, ResourceNames: []string{userOwnerNamespace.Labels["authority-name"]},
				Verbs: []string{"get"}}, {APIGroups: []string{"apps.edgenet.io"}, Resources: []string{"users"}, ResourceNames: []string{userCopy.GetName()}, Verbs: []string{"get", "update", "patch"}}}
			userRole := &rbacv1.Role{ObjectMeta: metav1.ObjectMeta{Name: fmt.Sprintf("user-%s", userCopy.GetName()), OwnerReferences: userOwnerReferences},
				Rules: policyRule}
			_, err := t.clientset.RbacV1().Roles(userCopy.GetNamespace()).Create(userRole)
			if err != nil {
				log.Infof("Couldn't create user-%s role: %s", userCopy.GetName(), err)
				if errors.IsAlreadyExists(err) {
					currentUserRole, err := t.clientset.RbacV1().Roles(userCopy.GetNamespace()).Get(userRole.GetName(), metav1.GetOptions{})
					if err == nil {
						currentUserRole.Rules = policyRule
						_, err = t.clientset.RbacV1().Roles(userCopy.GetNamespace()).Update(currentUserRole)
						if err == nil {
							log.Infof("User-%s role updated", userCopy.GetName())
						}
					}
				}
			}
			// Create a dedicated role to allow the user access to accept/reject AUP, even if the AUP is rejected
			policyRule = []rbacv1.PolicyRule{{APIGroups: []string{"apps.edgenet.io"}, Resources: []string{"acceptableusepolicies", "acceptableusepolicies/status"}, ResourceNames: []string{userCopy.GetName()},
				Verbs: []string{"get", "update", "patch"}}}
			userRole = &rbacv1.Role{ObjectMeta: metav1.ObjectMeta{Name: fmt.Sprintf("user-aup-%s", userCopy.GetName()), OwnerReferences: userOwnerReferences},
				Rules: policyRule}
			_, err = t.clientset.RbacV1().Roles(userCopy.GetNamespace()).Create(userRole)
			if err != nil {
				log.Infof("Couldn't create user-aup-%s role: %s", userCopy.GetName(), err)
				if errors.IsAlreadyExists(err) {
					currentUserRole, err := t.clientset.RbacV1().Roles(userCopy.GetNamespace()).Get(userRole.GetName(), metav1.GetOptions{})
					if err == nil {
						currentUserRole.Rules = policyRule
						_, err = t.clientset.RbacV1().Roles(userCopy.GetNamespace()).Update(currentUserRole)
						if err == nil {
							log.Infof("User-aup-%s role updated", userCopy.GetName())
						}
					}
				}
			}
			defer t.edgenetClientset.AppsV1alpha().Users(userCopy.GetNamespace()).UpdateStatus(userCopy)
<<<<<<< HEAD
			userCopy.Status.Active = true
			// Create the main service account for permanent use
			// In next versions, there will be a method to renew the token of this service account for security
			_, err = registration.CreateServiceAccount(t.clientset, userCopy, "main")
=======
			if userOwnerAuthority.Spec.Contact.Username == userCopy.GetName() && userOwnerAuthority.Spec.Contact.Email == userCopy.Spec.Email {
				userCopy.Status.Type = "admin"
			} else {
				userCopy.Status.Type = "user"
			}
			// Create the client certs for permanent use
			// In next versions, there will be a method to renew the certs for security
			crt, key, err := registration.MakeUser(userOwnerNamespace.Labels["authority-name"], userCopy.GetName(), userCopy.Spec.Email)
>>>>>>> 4f2155f4
			if err != nil {
				log.Println(err.Error())
				userCopy.Status.State = failure
				userCopy.Status.Message = []string{fmt.Sprintf("Client cert generation failed for user %s", userCopy.GetName())}
				t.sendEmail(userCopy, userOwnerNamespace.Labels["authority-name"], "user-cert-failure")
				return
			}
			err = registration.MakeConfig(userOwnerNamespace.Labels["authority-name"], userCopy.GetName(), userCopy.Spec.Email, crt, key)
			if err != nil {
				log.Println(err.Error())
				userCopy.Status.State = failure
				userCopy.Status.Message = []string{fmt.Sprintf("Kubeconfig file creation failed for user %s", userCopy.GetName())}
				t.sendEmail(userCopy, userOwnerNamespace.Labels["authority-name"], "user-kubeconfig-failure")
			}
			userCopy.Status.State = success
			userCopy.Status.Message = []string{"Client cert of the user generated"}
			t.sendEmail(userCopy, userOwnerNamespace.Labels["authority-name"], "user-registration-successful")

			slicesRaw, _ := t.edgenetClientset.AppsV1alpha().Slices(userCopy.GetNamespace()).List(metav1.ListOptions{})
			teamsRaw, _ := t.edgenetClientset.AppsV1alpha().Teams(userCopy.GetNamespace()).List(metav1.ListOptions{})
			t.createRoleBindings(userCopy, slicesRaw, teamsRaw, userOwnerAuthority.GetName())
			t.createAUPRoleBinding(userCopy)
		}
	} else if userOwnerAuthority.Spec.Enabled == false && userCopy.Spec.Active == true {
		defer t.edgenetClientset.AppsV1alpha().Users(userCopy.GetNamespace()).Update(userCopy)
		userCopy.Spec.Active = false
	}
}

// ObjectUpdated is called when an object is updated
func (t *Handler) ObjectUpdated(obj, updated interface{}) {
	log.Info("UserHandler.ObjectUpdated")
	// Create a copy of the user object to make changes on it
	userCopy := obj.(*apps_v1alpha.User).DeepCopy()
	userOwnerNamespace, _ := t.clientset.CoreV1().Namespaces().Get(userCopy.GetNamespace(), metav1.GetOptions{})
	// Check if the email address is already taken
	emailExists, message := t.checkDuplicateObject(userCopy, userOwnerNamespace.Labels["authority-name"])
	if emailExists {
		userCopy.Spec.Active = false
		userUpdated, err := t.edgenetClientset.AppsV1alpha().Users(userCopy.GetNamespace()).Update(userCopy)
		if err == nil {
			userCopy = userUpdated
		}
		userCopy.Status.State = failure
		userCopy.Status.Message = []string{message}
		t.edgenetClientset.AppsV1alpha().Users(userCopy.GetNamespace()).UpdateStatus(userCopy)
		return
	}
	userOwnerAuthority, _ := t.edgenetClientset.AppsV1alpha().Authorities().Get(userOwnerNamespace.Labels["authority-name"], metav1.GetOptions{})
	fieldUpdated := updated.(fields)
	// Security check to prevent any kind of manipulation on the AUP
	if fieldUpdated.aup {
		userAUP, _ := t.edgenetClientset.AppsV1alpha().AcceptableUsePolicies(userCopy.GetNamespace()).Get(userCopy.GetName(), metav1.GetOptions{})
		if userAUP.Spec.Accepted != userCopy.Status.AUP {
			userCopy.Status.AUP = userAUP.Spec.Accepted
			userCopyUpdated, err := t.edgenetClientset.AppsV1alpha().Users(userCopy.GetNamespace()).UpdateStatus(userCopy)
			if err == nil {
				userCopy = userCopyUpdated
			}
		}
	}
	if userOwnerAuthority.Spec.Enabled {
		if fieldUpdated.email {
			userCopy.Spec.Active = false
			userCopyUpdated, err := t.edgenetClientset.AppsV1alpha().Users(userCopy.GetNamespace()).Update(userCopy)
			if err == nil {
				userCopy = userCopyUpdated
			} else {
				log.Infof("Couldn't deactivate user %s in %s: %s", userCopy.GetName(), userCopy.GetNamespace(), err)
				t.sendEmail(userCopy, userOwnerNamespace.Labels["authority-name"], "user-deactivation-failure")
			}
			emailVerificationHandler := emailverification.Handler{}
			err = emailVerificationHandler.Init()
			if err == nil {
				created := emailVerificationHandler.Create(userCopy, SetAsOwnerReference(userCopy))
				if created {
					// Update the status as successful
					userCopy.Status.State = success
					userCopy.Status.Message = []string{"Everything is OK, verification email sent"}
				} else {
					userCopy.Status.State = failure
					userCopy.Status.Message = []string{"Couldn't send verification email"}
				}
			}
			userCopyUpdated, err = t.edgenetClientset.AppsV1alpha().Users(userCopy.GetNamespace()).UpdateStatus(userCopy)
			if err == nil {
				userCopy = userCopyUpdated
			}
		}

		if userCopy.Spec.Active && userCopy.Status.AUP {
			// To manipulate role bindings according to the changes
			if fieldUpdated.active || fieldUpdated.aup || fieldUpdated.role {
				slicesRaw, _ := t.edgenetClientset.AppsV1alpha().Slices(userCopy.GetNamespace()).List(metav1.ListOptions{})
				teamsRaw, _ := t.edgenetClientset.AppsV1alpha().Teams(userCopy.GetNamespace()).List(metav1.ListOptions{})
				if fieldUpdated.role {
					t.deleteRoleBindings(userCopy, slicesRaw, teamsRaw)
				}
				t.createRoleBindings(userCopy, slicesRaw, teamsRaw, userOwnerAuthority.GetName())
				if fieldUpdated.active {
					t.createAUPRoleBinding(userCopy)
				}
			}
		} else if !userCopy.Spec.Active || !userCopy.Status.AUP {
			// To manipulate role bindings according to the changes
			if (userCopy.Spec.Active == false && fieldUpdated.active) || (userCopy.Status.AUP == false && fieldUpdated.aup) {
				slicesRaw, _ := t.edgenetClientset.AppsV1alpha().Slices(userCopy.GetNamespace()).List(metav1.ListOptions{})
				teamsRaw, _ := t.edgenetClientset.AppsV1alpha().Teams(userCopy.GetNamespace()).List(metav1.ListOptions{})
				t.deleteRoleBindings(userCopy, slicesRaw, teamsRaw)
			}
			// To create AUP role binding for the user
			if userCopy.Spec.Active && fieldUpdated.active {
				t.createAUPRoleBinding(userCopy)
			}
		}
	} else if userOwnerAuthority.Spec.Enabled == false && userCopy.Spec.Active == true {
		defer t.edgenetClientset.AppsV1alpha().Users(userCopy.GetNamespace()).Update(userCopy)
		userCopy.Spec.Active = false
	}
}

// ObjectDeleted is called when an object is deleted
func (t *Handler) ObjectDeleted(obj interface{}) {
	log.Info("UserHandler.ObjectDeleted")
	// Mail notification, TBD
}

<<<<<<< HEAD
// setEmailVerification to provide one-time code for verification
func (t *Handler) setEmailVerification(userCopy *apps_v1alpha.User, authorityName string) error {
	// The section below is a part of the method which provides email verification
	// Email verification code is a security point for email verification. The user
	// object creates an email verification object with a name which is
	// this email verification code. Only who knows the authority and the email verification
	// code can manipulate that object by using a public token.
	userOwnerReferences := t.setOwnerReferences(userCopy)
	emailVerificationCode := "bs" + generateRandomString(16)
	emailVerification := apps_v1alpha.EmailVerification{ObjectMeta: metav1.ObjectMeta{OwnerReferences: userOwnerReferences}}
	emailVerification.SetName(emailVerificationCode)
	emailVerification.Spec.Kind = "Email"
	emailVerification.Spec.Identifier = userCopy.GetName()
	_, err := t.edgenetClientset.AppsV1alpha().EmailVerifications(userCopy.GetNamespace()).Create(emailVerification.DeepCopy())
	if err == nil {
		t.sendEmail(userCopy, authorityName, emailVerificationCode, "user-email-verification-update")
	} else {
		t.sendEmail(userCopy, authorityName, "", "user-email-verification-update-malfunction")
	}
	return err
=======
// Create function is for being used by other resources to create an authority
func (t *Handler) Create(obj interface{}) bool {
	failed := true
	switch obj.(type) {
	case *apps_v1alpha.UserRegistrationRequest:
		URRCopy := obj.(*apps_v1alpha.UserRegistrationRequest)
		// Create a user on the cluster
		user := apps_v1alpha.User{}
		user.SetName(URRCopy.GetName())
		user.Spec.Bio = URRCopy.Spec.Bio
		user.Spec.Email = URRCopy.Spec.Email
		user.Spec.FirstName = URRCopy.Spec.FirstName
		user.Spec.LastName = URRCopy.Spec.LastName
		user.Spec.URL = URRCopy.Spec.URL
		user.Spec.Active = true
		_, err := t.edgenetClientset.AppsV1alpha().Users(URRCopy.GetNamespace()).Create(user.DeepCopy())
		if err == nil {
			failed = false
			t.edgenetClientset.AppsV1alpha().UserRegistrationRequests(URRCopy.GetNamespace()).Delete(URRCopy.GetName(), &metav1.DeleteOptions{})
		}
	}

	return failed
>>>>>>> 4f2155f4
}

// createRoleBindings creates user role bindings according to the roles
func (t *Handler) createRoleBindings(userCopy *apps_v1alpha.User, slicesRaw *apps_v1alpha.SliceList, teamsRaw *apps_v1alpha.TeamList, ownerAuthority string) {
	// Create role bindings independent of user roles
<<<<<<< HEAD
	registration.CreateSpecificRoleBindings(t.clientset, userCopy)
=======
	permission.EstablishPrivateRoleBindings(userCopy)
>>>>>>> 4f2155f4
	// This part creates the rolebindings one by one in different namespaces
	createLoop := func(slicesRaw *apps_v1alpha.SliceList, namespacePrefix string) {
		for _, sliceRow := range slicesRaw.Items {
			for _, sliceUser := range sliceRow.Spec.Users {
				// If the user participates in the slice or it is an Authority-admin of the owner authority
				if (sliceUser.Authority == ownerAuthority && sliceUser.Username == userCopy.GetName()) ||
<<<<<<< HEAD
					(userCopy.GetNamespace() == sliceRow.GetNamespace() && (containsRole(userCopy.Spec.Roles, "admin") || containsRole(userCopy.Spec.Roles, "manager"))) {
					registration.CreateRoleBindingsByRoles(t.clientset, userCopy, fmt.Sprintf("%s-slice-%s", namespacePrefix, sliceRow.GetName()), "Slice")
=======
					(userCopy.GetNamespace() == sliceRow.GetNamespace() && userCopy.Status.Type == "admin") ||
					permission.CheckAuthorization(namespacePrefix, userCopy.Spec.Email, "slices", sliceRow.GetName()) {
					permission.EstablishRoleBindings(userCopy, fmt.Sprintf("%s-slice-%s", namespacePrefix, sliceRow.GetName()), "Slice")
>>>>>>> 4f2155f4
				}
			}
		}
	}
	// Create the rolebindings in the authority namespace
<<<<<<< HEAD
	registration.CreateRoleBindingsByRoles(t.clientset, userCopy, userCopy.GetNamespace(), "Authority")
=======
	permission.EstablishRoleBindings(userCopy, userCopy.GetNamespace(), "Authority")
>>>>>>> 4f2155f4
	createLoop(slicesRaw, userCopy.GetNamespace())
	// List the teams in the authority namespace
	for _, teamRow := range teamsRaw.Items {
		for _, teamUser := range teamRow.Spec.Users {
			// If the user participates in the team or it is an Authority-admin of the owner authority
			if (teamUser.Authority == ownerAuthority && teamUser.Username == userCopy.GetName()) ||
<<<<<<< HEAD
				(userCopy.GetNamespace() == teamRow.GetNamespace() && (containsRole(userCopy.Spec.Roles, "admin") || containsRole(userCopy.Spec.Roles, "manager"))) {
				registration.CreateRoleBindingsByRoles(t.clientset, userCopy, fmt.Sprintf("%s-team-%s", userCopy.GetNamespace(), teamRow.GetName()), "Team")
=======
				(userCopy.GetNamespace() == teamRow.GetNamespace() && userCopy.Status.Type == "admin") ||
				permission.CheckAuthorization(userCopy.GetNamespace(), userCopy.Spec.Email, "teams", teamRow.GetName()) {
				permission.EstablishRoleBindings(userCopy, fmt.Sprintf("%s-team-%s", userCopy.GetNamespace(), teamRow.GetName()), "Team")
>>>>>>> 4f2155f4
			}
		}
		// List the slices in the team namespace
		teamSlicesRaw, _ := t.edgenetClientset.AppsV1alpha().Slices(fmt.Sprintf("%s-team-%s", userCopy.GetNamespace(), teamRow.GetName())).List(metav1.ListOptions{})
		createLoop(teamSlicesRaw, fmt.Sprintf("%s-team-%s", userCopy.GetNamespace(), teamRow.GetName()))
	}
}

// deleteRoleBindings removes user role bindings in the namespaces related
func (t *Handler) deleteRoleBindings(userCopy *apps_v1alpha.User, slicesRaw *apps_v1alpha.SliceList, teamsRaw *apps_v1alpha.TeamList) {
	// To delete the cluster role binding which allows user to get the authority object
	t.clientset.RbacV1().ClusterRoleBindings().Delete(fmt.Sprintf("%s-%s-for-authority", userCopy.GetNamespace(), userCopy.GetName()), &metav1.DeleteOptions{})
	// This part deletes the rolebindings one by one
	deletionLoop := func(roleBindings *rbacv1.RoleBindingList) {
		for _, roleBindingRow := range roleBindings.Items {
			for _, roleBindingSubject := range roleBindingRow.Subjects {
				if roleBindingSubject.Kind == "User" && (roleBindingSubject.Name == userCopy.Spec.Email) &&
					roleBindingSubject.Namespace == userCopy.GetNamespace() {
					t.clientset.RbacV1().RoleBindings(roleBindingRow.GetNamespace()).Delete(roleBindingRow.GetName(), &metav1.DeleteOptions{})
					break
				}
			}
		}
	}
	// Unless the user gets deactivated it has access to edit the AUP
	roleBindingListOptions := metav1.ListOptions{}
	if userCopy.Spec.Active {
		roleBindingListOptions = metav1.ListOptions{FieldSelector: fmt.Sprintf("metadata.name!=%s-user-aup-%s", userCopy.GetNamespace(), userCopy.GetName())}
	}
	// List the rolebindings in the authority namespace
	roleBindings, _ := t.clientset.RbacV1().RoleBindings(userCopy.GetNamespace()).List(roleBindingListOptions)
	deletionLoop(roleBindings)
	// List the rolebindings in the slice namespaces which directly created by slices in the authority namespace
	for _, sliceRow := range slicesRaw.Items {
		roleBindings, _ := t.clientset.RbacV1().RoleBindings(fmt.Sprintf("%s-slice-%s", userCopy.GetNamespace(), sliceRow.GetName())).List(metav1.ListOptions{})
		deletionLoop(roleBindings)
	}
	for _, teamRow := range teamsRaw.Items {
		// List the rolebindings in the team namespace
		roleBindings, _ := t.clientset.RbacV1().RoleBindings(teamRow.GetNamespace()).List(metav1.ListOptions{})
		deletionLoop(roleBindings)
		// List the rolebindings in the slice namespaces which created by slices in the team namespace
		teamSlicesRaw, _ := t.edgenetClientset.AppsV1alpha().Slices(fmt.Sprintf("%s-team-%s", userCopy.GetNamespace(), teamRow.GetName())).List(metav1.ListOptions{})
		for _, teamSliceRow := range teamSlicesRaw.Items {
			roleBindings, _ := t.clientset.RbacV1().RoleBindings(fmt.Sprintf("%s-team-%s-slice-%s", userCopy.GetNamespace(), teamRow.GetName(), teamSliceRow.GetName())).List(metav1.ListOptions{})
			deletionLoop(roleBindings)
		}
	}
}

// createAUPRoleBinding links the AUP up with the user
func (t *Handler) createAUPRoleBinding(userCopy *apps_v1alpha.User) error {
	_, err := t.clientset.RbacV1().RoleBindings(userCopy.GetNamespace()).Get(fmt.Sprintf("%s-%s", userCopy.GetNamespace(),
		fmt.Sprintf("user-aup-%s", userCopy.GetName())), metav1.GetOptions{})
	if err != nil {
		// roleName to get user-specific AUP role which allows user to only get the AUP object related to itself
		roleName := fmt.Sprintf("user-aup-%s", userCopy.GetName())
		roleRef := rbacv1.RoleRef{Kind: "Role", Name: roleName}
		rbSubjects := []rbacv1.Subject{{Kind: "User", Name: userCopy.Spec.Email, APIGroup: "rbac.authorization.k8s.io"}}
		roleBind := &rbacv1.RoleBinding{ObjectMeta: metav1.ObjectMeta{Namespace: userCopy.GetNamespace(), Name: fmt.Sprintf("%s-%s", userCopy.GetNamespace(), roleName)},
			Subjects: rbSubjects, RoleRef: roleRef}
		// When a user is deleted, the owner references feature allows the related role binding to be automatically removed
		userOwnerReferences := SetAsOwnerReference(userCopy)
		roleBind.ObjectMeta.OwnerReferences = userOwnerReferences
		_, err = t.clientset.RbacV1().RoleBindings(userCopy.GetNamespace()).Create(roleBind)
		if err != nil {
			log.Infof("Couldn't create user-aup-%s role: %s", userCopy.GetName(), err)
			if errors.IsAlreadyExists(err) {
				userRoleBind, err := t.clientset.RbacV1().RoleBindings(userCopy.GetNamespace()).Get(roleBind.GetName(), metav1.GetOptions{})
				if err == nil {
					userRoleBind.Subjects = rbSubjects
					userRoleBind.RoleRef = roleRef
					_, err = t.clientset.RbacV1().RoleBindings(userCopy.GetNamespace()).Update(userRoleBind)
					if err == nil {
						log.Infof("Completed: user-aup-%s role updated", userCopy.GetName())
					}
				}
			}
		}
	}
	return err
}

// sendEmail to send notification to participants
func (t *Handler) sendEmail(userCopy *apps_v1alpha.User, authorityName, subject string) {
	// Set the HTML template variables
	contentData := mailer.CommonContentData{}
	contentData.CommonData.Authority = authorityName
	contentData.CommonData.Username = userCopy.GetName()
	contentData.CommonData.Name = fmt.Sprintf("%s %s", userCopy.Spec.FirstName, userCopy.Spec.LastName)
	contentData.CommonData.Email = []string{userCopy.Spec.Email}
	mailer.Send(subject, contentData)
}

// checkDuplicateObject checks whether a user exists with the same username or email address
func (t *Handler) checkDuplicateObject(userCopy *apps_v1alpha.User, authorityName string) (bool, string) {
	exists := false
	var message string
	// To check email address
	userRaw, _ := t.edgenetClientset.AppsV1alpha().Users("").List(metav1.ListOptions{})
	for _, userRow := range userRaw.Items {
		if userRow.Spec.Email == userCopy.Spec.Email && userRow.GetUID() != userCopy.GetUID() {
			exists = true
			message = fmt.Sprintf("Email address, %s, already exists for another user account", userCopy.Spec.Email)
			break
		}
	}
	if !exists {
		// Delete the user registration requests which have duplicate values, if any
		URRRaw, _ := t.edgenetClientset.AppsV1alpha().UserRegistrationRequests("").List(metav1.ListOptions{})
		for _, URRRow := range URRRaw.Items {
			if URRRow.Spec.Email == userCopy.Spec.Email {
				t.edgenetClientset.AppsV1alpha().UserRegistrationRequests(URRRow.GetNamespace()).Delete(URRRow.GetName(), &metav1.DeleteOptions{})
			}
		}
		// Delete the user registration requests which have duplicate values in the same namespace, if any
		URRRaw, _ = t.edgenetClientset.AppsV1alpha().UserRegistrationRequests(userCopy.GetNamespace()).List(metav1.ListOptions{})
		for _, URRRow := range URRRaw.Items {
			if URRRow.GetName() == userCopy.GetName() || URRRow.Spec.Email == userCopy.Spec.Email {
				t.edgenetClientset.AppsV1alpha().UserRegistrationRequests(URRRow.GetNamespace()).Delete(URRRow.GetName(), &metav1.DeleteOptions{})
			}
		}
	} else if exists && !reflect.DeepEqual(userCopy.Status.Message, message) {
		t.sendEmail(userCopy, authorityName, "user-validation-failure")
	}
	return exists, message
}

// SetAsOwnerReference puts the user as owner
func SetAsOwnerReference(userCopy *apps_v1alpha.User) []metav1.OwnerReference {
	ownerReferences := []metav1.OwnerReference{}
	newUserRef := *metav1.NewControllerRef(userCopy, apps_v1alpha.SchemeGroupVersion.WithKind("User"))
	takeControl := false
	newUserRef.Controller = &takeControl
	ownerReferences = append(ownerReferences, newUserRef)
	return ownerReferences
}<|MERGE_RESOLUTION|>--- conflicted
+++ resolved
@@ -84,12 +84,7 @@
 		t.clientset.CoreV1().ServiceAccounts(userCopy.GetNamespace()).Delete(userCopy.GetName(), &metav1.DeleteOptions{})
 	}
 	// Check if the authority is active
-<<<<<<< HEAD
-	if userOwnerAuthority.Status.Enabled == true && userCopy.GetGeneration() == 1 {
-
-=======
 	if (userOwnerAuthority.Spec.Enabled && userCopy.Spec.Active) || (userOwnerAuthority.Spec.Enabled && userCopy.Spec.Active && !errors.IsNotFound(serviceAccountErr)) {
->>>>>>> 4f2155f4
 		// If the service restarts, it creates all objects again
 		// Because of that, this section covers a variety of possibilities
 		_, err := t.edgenetClientset.AppsV1alpha().AcceptableUsePolicies(userCopy.GetNamespace()).Get(userCopy.GetName(), metav1.GetOptions{})
@@ -139,12 +134,6 @@
 				}
 			}
 			defer t.edgenetClientset.AppsV1alpha().Users(userCopy.GetNamespace()).UpdateStatus(userCopy)
-<<<<<<< HEAD
-			userCopy.Status.Active = true
-			// Create the main service account for permanent use
-			// In next versions, there will be a method to renew the token of this service account for security
-			_, err = registration.CreateServiceAccount(t.clientset, userCopy, "main")
-=======
 			if userOwnerAuthority.Spec.Contact.Username == userCopy.GetName() && userOwnerAuthority.Spec.Contact.Email == userCopy.Spec.Email {
 				userCopy.Status.Type = "admin"
 			} else {
@@ -153,7 +142,6 @@
 			// Create the client certs for permanent use
 			// In next versions, there will be a method to renew the certs for security
 			crt, key, err := registration.MakeUser(userOwnerNamespace.Labels["authority-name"], userCopy.GetName(), userCopy.Spec.Email)
->>>>>>> 4f2155f4
 			if err != nil {
 				log.Println(err.Error())
 				userCopy.Status.State = failure
@@ -281,28 +269,6 @@
 	// Mail notification, TBD
 }
 
-<<<<<<< HEAD
-// setEmailVerification to provide one-time code for verification
-func (t *Handler) setEmailVerification(userCopy *apps_v1alpha.User, authorityName string) error {
-	// The section below is a part of the method which provides email verification
-	// Email verification code is a security point for email verification. The user
-	// object creates an email verification object with a name which is
-	// this email verification code. Only who knows the authority and the email verification
-	// code can manipulate that object by using a public token.
-	userOwnerReferences := t.setOwnerReferences(userCopy)
-	emailVerificationCode := "bs" + generateRandomString(16)
-	emailVerification := apps_v1alpha.EmailVerification{ObjectMeta: metav1.ObjectMeta{OwnerReferences: userOwnerReferences}}
-	emailVerification.SetName(emailVerificationCode)
-	emailVerification.Spec.Kind = "Email"
-	emailVerification.Spec.Identifier = userCopy.GetName()
-	_, err := t.edgenetClientset.AppsV1alpha().EmailVerifications(userCopy.GetNamespace()).Create(emailVerification.DeepCopy())
-	if err == nil {
-		t.sendEmail(userCopy, authorityName, emailVerificationCode, "user-email-verification-update")
-	} else {
-		t.sendEmail(userCopy, authorityName, "", "user-email-verification-update-malfunction")
-	}
-	return err
-=======
 // Create function is for being used by other resources to create an authority
 func (t *Handler) Create(obj interface{}) bool {
 	failed := true
@@ -326,55 +292,36 @@
 	}
 
 	return failed
->>>>>>> 4f2155f4
 }
 
 // createRoleBindings creates user role bindings according to the roles
 func (t *Handler) createRoleBindings(userCopy *apps_v1alpha.User, slicesRaw *apps_v1alpha.SliceList, teamsRaw *apps_v1alpha.TeamList, ownerAuthority string) {
 	// Create role bindings independent of user roles
-<<<<<<< HEAD
-	registration.CreateSpecificRoleBindings(t.clientset, userCopy)
-=======
 	permission.EstablishPrivateRoleBindings(userCopy)
->>>>>>> 4f2155f4
 	// This part creates the rolebindings one by one in different namespaces
 	createLoop := func(slicesRaw *apps_v1alpha.SliceList, namespacePrefix string) {
 		for _, sliceRow := range slicesRaw.Items {
 			for _, sliceUser := range sliceRow.Spec.Users {
 				// If the user participates in the slice or it is an Authority-admin of the owner authority
 				if (sliceUser.Authority == ownerAuthority && sliceUser.Username == userCopy.GetName()) ||
-<<<<<<< HEAD
-					(userCopy.GetNamespace() == sliceRow.GetNamespace() && (containsRole(userCopy.Spec.Roles, "admin") || containsRole(userCopy.Spec.Roles, "manager"))) {
-					registration.CreateRoleBindingsByRoles(t.clientset, userCopy, fmt.Sprintf("%s-slice-%s", namespacePrefix, sliceRow.GetName()), "Slice")
-=======
 					(userCopy.GetNamespace() == sliceRow.GetNamespace() && userCopy.Status.Type == "admin") ||
 					permission.CheckAuthorization(namespacePrefix, userCopy.Spec.Email, "slices", sliceRow.GetName()) {
 					permission.EstablishRoleBindings(userCopy, fmt.Sprintf("%s-slice-%s", namespacePrefix, sliceRow.GetName()), "Slice")
->>>>>>> 4f2155f4
 				}
 			}
 		}
 	}
 	// Create the rolebindings in the authority namespace
-<<<<<<< HEAD
-	registration.CreateRoleBindingsByRoles(t.clientset, userCopy, userCopy.GetNamespace(), "Authority")
-=======
 	permission.EstablishRoleBindings(userCopy, userCopy.GetNamespace(), "Authority")
->>>>>>> 4f2155f4
 	createLoop(slicesRaw, userCopy.GetNamespace())
 	// List the teams in the authority namespace
 	for _, teamRow := range teamsRaw.Items {
 		for _, teamUser := range teamRow.Spec.Users {
 			// If the user participates in the team or it is an Authority-admin of the owner authority
 			if (teamUser.Authority == ownerAuthority && teamUser.Username == userCopy.GetName()) ||
-<<<<<<< HEAD
-				(userCopy.GetNamespace() == teamRow.GetNamespace() && (containsRole(userCopy.Spec.Roles, "admin") || containsRole(userCopy.Spec.Roles, "manager"))) {
-				registration.CreateRoleBindingsByRoles(t.clientset, userCopy, fmt.Sprintf("%s-team-%s", userCopy.GetNamespace(), teamRow.GetName()), "Team")
-=======
 				(userCopy.GetNamespace() == teamRow.GetNamespace() && userCopy.Status.Type == "admin") ||
 				permission.CheckAuthorization(userCopy.GetNamespace(), userCopy.Spec.Email, "teams", teamRow.GetName()) {
 				permission.EstablishRoleBindings(userCopy, fmt.Sprintf("%s-team-%s", userCopy.GetNamespace(), teamRow.GetName()), "Team")
->>>>>>> 4f2155f4
 			}
 		}
 		// List the slices in the team namespace
