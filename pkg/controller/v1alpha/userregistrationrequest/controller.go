--- conflicted
+++ resolved
@@ -57,8 +57,6 @@
 const issue = "Malfunction"
 const success = "Successful"
 
-<<<<<<< HEAD
-=======
 // Dictionary of status messages
 var statusDict = map[string]string{
 	"user-failed":       "User creation failed",
@@ -70,7 +68,6 @@
 	"username-exist":    "Username, %s, already exists for another user account",
 }
 
->>>>>>> 6370f665
 // Start function is entry point of the controller
 func Start(kubernetes kubernetes.Interface, edgenet versioned.Interface) {
 	var err error
