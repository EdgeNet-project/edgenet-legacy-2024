--- conflicted
+++ resolved
@@ -100,22 +100,10 @@
 func Send(subject string, contentData interface{}) error {
 	// The code below inits the SMTP configuration for sending emails
 	// The path of the yaml config file of smtp server
-<<<<<<< HEAD
-	// Getting the command line argument(if existed) and use another path for namecheap.yaml file
-	var pathSMTP string
-	//commandLine := flag.NewFlagSet(os.Args[0], flag.ExitOnError)
-	//commandLine.StringVar(&pathSMTP, "smtp-path", "", "smtp-path")
-	//	commandLine.Parse(os.Args[4:6])
-
-	file, err := os.Open("../../config/smtp.yaml")
+	file, err := os.Open("../../configs/smtp.yaml")
 	if err != nil {
 		log.Printf("Mailer: unexpected error executing command: %v", err)
-=======
-	file, err := os.Open("../../configs/smtp.yaml")
-	if err != nil {
-		log.Printf("Mailer: unexpected error executing command: %v", err)
-		return err
->>>>>>> 4f2155f4
+		return err
 	}
 
 	if pathSMTP != "" {
