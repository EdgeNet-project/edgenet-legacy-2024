--- conflicted
+++ resolved
@@ -273,7 +273,6 @@
 	}
 	nodesArr := make([]nodeStatus, len(nodesRaw.Items))
 	for i, nodeRow := range nodesRaw.Items {
-<<<<<<< HEAD
 		nodesArr[i].Node = nodeRow.Name
 		nodesArr[i].City = nodeRow.Labels["edge-net.io/city"]
 		nodesArr[i].State = nodeRow.Labels["edge-net.io/state-iso"]
@@ -292,18 +291,13 @@
 				nodesArr[i].Ready = string(conditionRow.Status)
 			}
 		}
-=======
-		nodeCopy := nodeRow.DeepCopy()
-		nodesArr[i].Node = nodeCopy.Name
-		nodesArr[i].Ready = GetConditionReadyStatus(nodeCopy)
->>>>>>> a60ff613
 	}
 	nodesJSON, _ := json.Marshal(nodesArr)
 
 	return nodesJSON
 }
 
-// getConditionReadyStatus picks the ready status of node
+// GetConditionReadyStatus picks the ready status of node
 func GetConditionReadyStatus(node *corev1.Node) string {
 	for _, conditionRow := range node.Status.Conditions {
 		if conditionType := conditionRow.Type; conditionType == "Ready" {
