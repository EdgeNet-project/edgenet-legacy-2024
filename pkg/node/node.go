/*
Copyright 2019 Sorbonne Université

Licensed under the Apache License, Version 2.0 (the "License");
you may not use this file except in compliance with the License.
You may obtain a copy of the License at

    http://www.apache.org/licenses/LICENSE-2.0

Unless required by applicable law or agreed to in writing, software
distributed under the License is distributed on an "AS IS" BASIS,
WITHOUT WARRANTIES OR CONDITIONS OF ANY KIND, either express or implied.
See the License for the specific language governing permissions and
limitations under the License.
*/

// This code includes GeoLite2 data created by MaxMind, available from
// https://www.maxmind.com.

package node

import (
	"edgenet/pkg/authorization"
	"edgenet/pkg/node/infrastructure"
	"encoding/json"
	"fmt"
	"log"
	"math"
	"net"
	"strings"
	"time"

<<<<<<< HEAD
	"k8s.io/client-go/kubernetes"
=======
	"edgenet/pkg/bootstrap"
	"edgenet/pkg/node/infrastructure"
>>>>>>> 4f2155f4

	namecheap "github.com/billputer/go-namecheap"
	geoip2 "github.com/oschwald/geoip2-golang"
	corev1 "k8s.io/api/core/v1"
	"k8s.io/apimachinery/pkg/api/errors"
	metav1 "k8s.io/apimachinery/pkg/apis/meta/v1"
	"k8s.io/apimachinery/pkg/types"
	"k8s.io/client-go/kubernetes"
)

// JSON structure of patch operation
type patchStringValue struct {
	Op    string `json:"op"`
	Path  string `json:"path"`
	Value string `json:"value"`
}
type patchByBoolValue struct {
	Op    string `json:"op"`
	Path  string `json:"path"`
	Value bool   `json:"value"`
}
type patchByOwnerReferenceValue struct {
	Op    string                  `json:"op"`
	Path  string                  `json:"path"`
	Value []metav1.OwnerReference `json:"value"`
}

// Clientset to be synced by the custom resources
var Clientset kubernetes.Interface

// GeoFence function determines whether the point is inside a polygon by using the crossing number method.
// This method counts the number of times a ray starting at a point crosses a polygon boundary edge.
// The even numbers mean the point is outside and the odd ones mean the point is inside.
func GeoFence(boundbox []float64, polygon [][]float64, y float64, x float64) bool {
	vertices := len(polygon)
	lastIndex := vertices - 1
	oddNodes := false

	if boundbox[0] <= x && boundbox[1] >= x && boundbox[2] <= y && boundbox[3] >= y {
		for index := range polygon {
			if (polygon[index][0] < y && polygon[lastIndex][0] >= y || polygon[lastIndex][0] < y &&
				polygon[index][0] >= y) && (polygon[index][1] <= x || polygon[lastIndex][1] <= x) {
				if polygon[index][1]+(y-polygon[index][0])/(polygon[lastIndex][0]-polygon[index][0])*
					(polygon[lastIndex][1]-polygon[index][1]) < x {
					oddNodes = !oddNodes
				}
			}
			lastIndex = index
		}
	}

	return oddNodes
}

// Boundbox returns a rectangle which created according to the points of the polygon given
func Boundbox(points [][]float64) []float64 {
	var minX float64 = math.MaxFloat64
	var maxX float64 = -math.MaxFloat64
	var minY float64 = math.MaxFloat64
	var maxY float64 = -math.MaxFloat64

	for _, coordinates := range points {
		minX = math.Min(minX, coordinates[0])
		maxX = math.Max(maxX, coordinates[0])
		minY = math.Min(minY, coordinates[1])
		maxY = math.Max(maxY, coordinates[1])
	}

	bounding := []float64{minX, maxX, minY, maxY}
	return bounding
}

// GetKubeletVersion looks at the head node to decide which version of Kubernetes to install
func GetKubeletVersion() string {
	nodeRaw, err := Clientset.CoreV1().Nodes().List(metav1.ListOptions{LabelSelector: "node-role.kubernetes.io/master"})
	if err != nil {
		log.Println(err.Error())
	}
	kubeletVersion := ""
	for _, nodeRow := range nodeRaw.Items {
		kubeletVersion = nodeRow.Status.NodeInfo.KubeletVersion
	}
	return kubeletVersion
}

// SetOwnerReferences make the references owner of the node
func SetOwnerReferences(nodeName string, ownerReferences []metav1.OwnerReference) error {
	// Create a patch slice and initialize it to the size of 1
	// Append the data existing in the label map to the slice
	nodePatchArr := make([]interface{}, 1)
	nodePatch := patchByOwnerReferenceValue{}
	nodePatch.Op = "add"
	nodePatch.Path = "/metadata/ownerReferences"
	nodePatch.Value = ownerReferences
	nodePatchArr[0] = nodePatch
	nodePatchJSON, _ := json.Marshal(nodePatchArr)
	// Patch the nodes with the arguments:
	// hostname, patch type, and patch data
	_, err := Clientset.CoreV1().Nodes().Patch(nodeName, types.JSONPatchType, nodePatchJSON)
	return err
}

// SetNodeScheduling syncs the node with the node contribution
func SetNodeScheduling(nodeName string, unschedulable bool) error {
	// Create a patch slice and initialize it to the size of 1
	nodePatchArr := make([]interface{}, 1)
	nodePatch := patchByBoolValue{}
	nodePatch.Op = "replace"
	nodePatch.Path = "/spec/unschedulable"
	nodePatch.Value = unschedulable
	nodePatchArr[0] = nodePatch
	nodePatchJSON, _ := json.Marshal(nodePatchArr)
	// Patch the nodes with the arguments:
	// hostname, patch type, and patch data
	_, err := Clientset.CoreV1().Nodes().Patch(nodeName, types.JSONPatchType, nodePatchJSON)
	return err
}

// setNodeLabels uses client-go to patch nodes by processing a labels map
func setNodeLabels(hostname string, labels map[string]string) bool {
	// Create a patch slice and initialize it to the label size
	nodePatchArr := make([]patchStringValue, len(labels))
	nodePatch := patchStringValue{}
	row := 0
	// Append the data existing in the label map to the slice
	for label, value := range labels {
		nodePatch.Op = "add"
		nodePatch.Path = fmt.Sprintf("/metadata/labels/%s", label)
		nodePatch.Value = value
		nodePatchArr[row] = nodePatch
		row++
	}
	nodesJSON, _ := json.Marshal(nodePatchArr)
	// Patch the nodes with the arguments:
	// hostname, patch type, and patch data
	_, err := Clientset.CoreV1().Nodes().Patch(hostname, types.JSONPatchType, nodesJSON)
	if err != nil {
		log.Println(err.Error())
		panic(err.Error())
	}
	return true
}

// GetGeolocationByIP return geolabels by taking advantage of GeoLite database
func GetGeolocationByIP(hostname string, ipStr string) bool {
	// Parse IP address
	ip := net.ParseIP(ipStr)
	// Open GeoLite database
	db, err := geoip2.Open("../../assets/database/GeoLite2-City/GeoLite2-City.mmdb")
	if err != nil {
		log.Fatal(err)
		return false
	}
	// Close the database as a final job
	defer db.Close()
	// Get the geolocation information by IP
	record, err := db.City(ip)
	if err != nil {
		log.Fatal(err)
		return false
	}

	// Patch for being compatible with Kubernetes alphanumeric characters limitations
	continent := strings.Replace(record.Continent.Names["en"], " ", "_", -1)
	country := record.Country.IsoCode
	state := record.Country.IsoCode
	city := strings.Replace(record.City.Names["en"], " ", "_", -1)
	var lon string
	var lat string
	if record.Location.Longitude >= 0 {
		lon = fmt.Sprintf("e%.6f", record.Location.Longitude)
	} else {
		lon = fmt.Sprintf("w%.6f", record.Location.Longitude)
	}
	if record.Location.Latitude >= 0 {
		lat = fmt.Sprintf("n%.6f", record.Location.Latitude)
	} else {
		lat = fmt.Sprintf("s%.6f", record.Location.Latitude)
	}
	if len(record.Subdivisions) > 0 {
		state = record.Subdivisions[0].IsoCode
	}

	// Create label map to attach to the node
	geoLabels := map[string]string{
		"edge-net.io~1continent":   continent,
		"edge-net.io~1country-iso": country,
		"edge-net.io~1state-iso":   state,
		"edge-net.io~1city":        city,
		"edge-net.io~1lon":         lon,
		"edge-net.io~1lat":         lat,
	}

	// Attach geolabels to the node
	result := setNodeLabels(hostname, geoLabels)
	// If the result is different than the expected, return false
	// The expected result is having a different longitude and latitude than zero
	// Zero value typically means there isn't any result meaningful
	if record.Location.Longitude == 0 && record.Location.Latitude == 0 {
		return false
	}
	return result
}

// CompareIPAddresses makes a comparison between old and new objects of the node
// to return the information of the match
func CompareIPAddresses(oldObj *corev1.Node, newObj *corev1.Node) bool {
	updated := true
	oldInternalIP, oldExternalIP := GetNodeIPAddresses(oldObj)
	newInternalIP, newExternalIP := GetNodeIPAddresses(newObj)
	if oldInternalIP != "" && newInternalIP != "" {
		if oldExternalIP != "" && newExternalIP != "" {
			if oldInternalIP == newInternalIP && oldExternalIP == newExternalIP {
				updated = false
			}
		} else {
			if oldInternalIP == newInternalIP {
				updated = false
			}
		}
	} else {
		if oldExternalIP == newExternalIP {
			updated = false
		}
	}
	return updated
}

// GetNodeIPAddresses picks up the internal and external IP addresses of the Node
func GetNodeIPAddresses(obj *corev1.Node) (string, string) {
	internalIP := ""
	externalIP := ""
	for _, addressesRow := range obj.Status.Addresses {
		if addressType := addressesRow.Type; addressType == "InternalIP" {
			internalIP = addressesRow.Address
		}
		if addressType := addressesRow.Type; addressType == "ExternalIP" {
			externalIP = addressesRow.Address
		}
	}
	return internalIP, externalIP
}

// SetHostname generates token to be used on adding a node onto the cluster
func SetHostname(hostRecord namecheap.DomainDNSHost) (bool, string) {
	client, err := bootstrap.CreateNamecheapClient()
	if err != nil {
		log.Println(err.Error())
		return false, "Unknown"
	}
	result, state := infrastructure.SetHostname(client, hostRecord)
	return result, state
}

// CreateJoinToken generates token to be used on adding a node onto the cluster
<<<<<<< HEAD
func CreateJoinToken(clientset kubernetes.Interface, ttl string, hostname string) string {

=======
func CreateJoinToken(ttl string, hostname string) string {
>>>>>>> 4f2155f4
	duration, _ := time.ParseDuration(ttl)
	token, err := infrastructure.CreateToken(Clientset, duration, hostname)
	if err != nil {
		log.Println(err.Error())
		return "error"
	}
	return token
}

// GetList uses clientset to get node list of the cluster
<<<<<<< HEAD
func GetList(clientset kubernetes.Interface) []string {

	nodesRaw, err := clientset.CoreV1().Nodes().List(metav1.ListOptions{})
=======
func GetList() []string {
	nodesRaw, err := Clientset.CoreV1().Nodes().List(metav1.ListOptions{})
>>>>>>> 4f2155f4
	if err != nil {
		log.Println(err.Error())
		panic(err.Error())
	}
	nodes := make([]string, len(nodesRaw.Items))
	for i, nodeRow := range nodesRaw.Items {
		nodes[i] = nodeRow.Name
	}

	return nodes
}

// GetStatusList uses clientset to get node list of the cluster that contains Ready State info
func GetStatusList(clientset kubernetes.Interface) []byte {
	type nodeStatus struct {
		Node       string   `json:"node"`
		Ready      string   `json:"ready"`
		IP         string   `json:"ip"`
		Age        int      `json:"age"`
		Hardware   string   `json:"hardware"`
		Namespaces []string `json:"namespaces"`
		City       string   `json:"city"`
		State      string   `json:"state-iso"`
		Country    string   `json:"country-iso"`
		Continent  string   `json:"continent"`
		Lon        string   `json:"lon"`
		Lat        string   `json:"lat"`
	}

	nodesRaw, err := Clientset.CoreV1().Nodes().List(metav1.ListOptions{})
	if err != nil {
		log.Println(err.Error())
		panic(err.Error())
	}
	podsRaw, err := Clientset.CoreV1().Pods("").List(metav1.ListOptions{})
	if err != nil {
		log.Println(err.Error())
		panic(err.Error())
	}
	nodesArr := make([]nodeStatus, len(nodesRaw.Items))
	for i, nodeRow := range nodesRaw.Items {
		nodesArr[i].Node = nodeRow.Name
		nodesArr[i].City = nodeRow.Labels["edge-net.io/city"]
		nodesArr[i].State = nodeRow.Labels["edge-net.io/state-iso"]
		nodesArr[i].Country = nodeRow.Labels["edge-net.io/country-iso"]
		nodesArr[i].Continent = nodeRow.Labels["edge-net.io/continent"]
		lonStr := nodeRow.Labels["edge-net.io/lon"]
		latStr := nodeRow.Labels["edge-net.io/lat"]
		if nodeRow.Labels["edge-net.io/lon"] != "" && nodeRow.Labels["edge-net.io/lat"] != "" {
			lonStr = string(lonStr[1:])
			latStr = string(latStr[1:])
		}
		nodesArr[i].Lon = lonStr
		nodesArr[i].Lat = latStr
		for _, conditionRow := range nodeRow.Status.Conditions {
			if conditionType := conditionRow.Type; conditionType == "Ready" {
				nodesArr[i].Ready = string(conditionRow.Status)
			}
		}

		internalIP, externalIP := GetNodeIPAddresses(nodeRow.DeepCopy())
		if internalIP != "" {
			nodesArr[i].IP = internalIP
		} else if externalIP != "" {
			nodesArr[i].IP = externalIP
		}

		nodesArr[i].Age = nodeRow.GetCreationTimestamp().Day()
		nodesArr[i].Hardware = fmt.Sprintf("%s %d CPU %dMiB, %s", nodeRow.Status.NodeInfo.Architecture,
			nodeRow.Status.Capacity.Cpu().Value(), nodeRow.Status.Capacity.Memory().Value()/1048576,
			nodeRow.Status.NodeInfo.OSImage)

		namespaces := []string{}
		for _, podRow := range podsRaw.Items {
			if nodeRow.Name == podRow.Spec.NodeName {
				namespaces = append(namespaces, podRow.GetNamespace())
			}
		}
		nodesArr[i].Namespaces = unique(namespaces)
	}
	nodesJSON, _ := json.Marshal(nodesArr)

	return nodesJSON
}

// GetConditionReadyStatus picks the ready status of node
func GetConditionReadyStatus(node *corev1.Node) string {
	for _, conditionRow := range node.Status.Conditions {
		if conditionType := conditionRow.Type; conditionType == "Ready" {
			return string(conditionRow.Status)
		}
	}
	return ""
}

// getNodeByHostname uses clientset to get namespace requested
<<<<<<< HEAD
func getNodeByHostname(clientset kubernetes.Interface, hostname string) (string, error) {

	// Examples for error handling:
	// - Use helper functions like e.g. errors.IsNotFound()
	// - And/or cast to StatusError and use its properties like e.g. ErrStatus.Message
	_, err := clientset.CoreV1().Nodes().Get(hostname, metav1.GetOptions{})
=======
func getNodeByHostname(hostname string) (string, error) {
	// Examples for error handling:
	// - Use helper functions like e.g. errors.IsNotFound()
	// - And/or cast to StatusError and use its properties like e.g. ErrStatus.Message
	_, err := Clientset.CoreV1().Nodes().Get(hostname, metav1.GetOptions{})
>>>>>>> 4f2155f4
	if errors.IsNotFound(err) {
		log.Printf("Node %s not found", hostname)
		return "false", err
	} else if statusError, isStatus := err.(*errors.StatusError); isStatus {
		log.Printf("Error getting node %s: %v", hostname, statusError.ErrStatus)
		return "error", err
	} else if err != nil {
		log.Println(err.Error())
		panic(err.Error())
	} else {
		return "true", nil
	}
}

// unique function remove duplicate values from slice.
func unique(slice []string) []string {
	duplicateList := map[string]bool{}
	uniqueSlice := []string{}

	for _, ele := range slice {
		if _, exist := duplicateList[ele]; exist != true &&
			ele != "default" && ele != "kube-system" && ele != "kube-public" {
			duplicateList[ele] = true
			uniqueSlice = append(uniqueSlice, ele)
		}
	}
	return uniqueSlice
}<|MERGE_RESOLUTION|>--- conflicted
+++ resolved
@@ -20,7 +20,6 @@
 package node
 
 import (
-	"edgenet/pkg/authorization"
 	"edgenet/pkg/node/infrastructure"
 	"encoding/json"
 	"fmt"
@@ -30,12 +29,8 @@
 	"strings"
 	"time"
 
-<<<<<<< HEAD
-	"k8s.io/client-go/kubernetes"
-=======
 	"edgenet/pkg/bootstrap"
 	"edgenet/pkg/node/infrastructure"
->>>>>>> 4f2155f4
 
 	namecheap "github.com/billputer/go-namecheap"
 	geoip2 "github.com/oschwald/geoip2-golang"
@@ -291,12 +286,7 @@
 }
 
 // CreateJoinToken generates token to be used on adding a node onto the cluster
-<<<<<<< HEAD
-func CreateJoinToken(clientset kubernetes.Interface, ttl string, hostname string) string {
-
-=======
 func CreateJoinToken(ttl string, hostname string) string {
->>>>>>> 4f2155f4
 	duration, _ := time.ParseDuration(ttl)
 	token, err := infrastructure.CreateToken(Clientset, duration, hostname)
 	if err != nil {
@@ -307,14 +297,8 @@
 }
 
 // GetList uses clientset to get node list of the cluster
-<<<<<<< HEAD
-func GetList(clientset kubernetes.Interface) []string {
-
-	nodesRaw, err := clientset.CoreV1().Nodes().List(metav1.ListOptions{})
-=======
 func GetList() []string {
 	nodesRaw, err := Clientset.CoreV1().Nodes().List(metav1.ListOptions{})
->>>>>>> 4f2155f4
 	if err != nil {
 		log.Println(err.Error())
 		panic(err.Error())
@@ -411,20 +395,11 @@
 }
 
 // getNodeByHostname uses clientset to get namespace requested
-<<<<<<< HEAD
-func getNodeByHostname(clientset kubernetes.Interface, hostname string) (string, error) {
-
-	// Examples for error handling:
-	// - Use helper functions like e.g. errors.IsNotFound()
-	// - And/or cast to StatusError and use its properties like e.g. ErrStatus.Message
-	_, err := clientset.CoreV1().Nodes().Get(hostname, metav1.GetOptions{})
-=======
 func getNodeByHostname(hostname string) (string, error) {
 	// Examples for error handling:
 	// - Use helper functions like e.g. errors.IsNotFound()
 	// - And/or cast to StatusError and use its properties like e.g. ErrStatus.Message
 	_, err := Clientset.CoreV1().Nodes().Get(hostname, metav1.GetOptions{})
->>>>>>> 4f2155f4
 	if errors.IsNotFound(err) {
 		log.Printf("Node %s not found", hostname)
 		return "false", err
