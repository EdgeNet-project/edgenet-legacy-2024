package node

import (
<<<<<<< HEAD
=======
	"reflect"
>>>>>>> b5e7e92f
	"testing"

	corev1 "k8s.io/api/core/v1"
	metav1 "k8s.io/apimachinery/pkg/apis/meta/v1"
	"k8s.io/client-go/kubernetes"
	testclient "k8s.io/client-go/kubernetes/fake"
)

func TestUnique(t *testing.T) {
	var tests = []struct {
		input  []string
		expect []string
	}{
		{[]string{"test1", "test1", "test2", "test2", "test3", "t"}, []string{"test1", "test2", "test3", "t"}},
		{[]string{"test1", "test1", "test3", "test2", "test3", "test4", "test444", "r"}, []string{"test1", "test3", "test2", "test4", "test444", "r"}},
		{[]string{"test2", "test4", "test4", "test4", "test5", "test7", "test"}, []string{"test2", "test4", "test5", "test7", "test"}},
		{[]string{"test3", "test33", "ttest6", "test6", "test6"}, []string{"test3", "test33", "ttest6", "test6"}},
	}
	for _, v := range tests {
		ret := unique(v.input)
<<<<<<< HEAD
		ok := Equal(ret, v.expect)
=======
		ok := reflect.DeepEqual(ret, v.expect)
>>>>>>> b5e7e92f
		if ok {
			t.Logf("pass")
		} else {
			t.Errorf("fail, want %+v, get %+v\n", v.expect, ret)
		}
	}
<<<<<<< HEAD
}
func Equal(a, b []string) bool {
	if len(a) != len(b) {
		return false
	}
	for i, v := range a {
		if v != b[i] {
			return false
		}
	}
	return true
}

=======
}

func TestBoundbox(t *testing.T) {
	var tests = []struct {
		inputPoint  [][]float64
		expectBound []float64
	}{
		{[][]float64{{2.352700, 48.854300}, {-0.039305, 51.421792}, {10.035233, 51.780464}}, []float64{-0.039305, 10.035233, 48.8543, 51.780464}},
	}

	for _, data := range tests {
		if !reflect.DeepEqual(Boundbox(data.inputPoint), data.expectBound) {
			t.Errorf("fail, get %v, expect %v\n", Boundbox(data.inputPoint), data.expectBound)
		}
	}

}

>>>>>>> b5e7e92f
func TestGetList(t *testing.T) {
	data := []struct {
		clientset    kubernetes.Interface
		expectedNode []string
	}{
		{clientset: testclient.NewSimpleClientset(&corev1.Node{
			ObjectMeta: metav1.ObjectMeta{
				Name:      "node1",
				Namespace: "default",
			},
		}, &corev1.Node{
			ObjectMeta: metav1.ObjectMeta{
				Name:      "node2",
				Namespace: "default"},
		}),
			expectedNode: []string{"node1", "node2"},
		},
		{clientset: testclient.NewSimpleClientset(&corev1.Node{
			ObjectMeta: metav1.ObjectMeta{
				Name:      "node3",
				Namespace: "default"},
		}, &corev1.Node{
			ObjectMeta: metav1.ObjectMeta{
				Name:      "node4",
				Namespace: "default"},
		}),
			expectedNode: []string{"node3", "node4"},
		}}
	for _, single := range data {
<<<<<<< HEAD
		if !Equal(GetList(single.clientset), single.expectedNode) {
=======
		if !reflect.DeepEqual(GetList(single.clientset), single.expectedNode) {
>>>>>>> b5e7e92f
			t.Fatal("error")
		}
	}
}

func TestGetNodeByHostname(t *testing.T) {
	data := []struct {
		clientset kubernetes.Interface
		node      string
		expected  string
	}{
		{clientset: testclient.NewSimpleClientset(&corev1.Node{
			ObjectMeta: metav1.ObjectMeta{
				Name:      "node1",
				Namespace: "default"},
		}, &corev1.Node{
			ObjectMeta: metav1.ObjectMeta{
				Name:      "node2",
				Namespace: "default"},
		}),
			node:     "node1",
			expected: "true"},
		{clientset: testclient.NewSimpleClientset(&corev1.Node{
			ObjectMeta: metav1.ObjectMeta{
				Name:      "node3",
				Namespace: "default"},
		}, &corev1.Node{
			ObjectMeta: metav1.ObjectMeta{
				Name:      "node4",
				Namespace: "default"},
		}),
			node:     "node4",
			expected: "true"},
		{clientset: testclient.NewSimpleClientset(&corev1.Node{
			ObjectMeta: metav1.ObjectMeta{
				Name:      "node5",
				Namespace: "default"},
		}, &corev1.Node{
			ObjectMeta: metav1.ObjectMeta{
				Name:      "node6",
				Namespace: "default",
			},
		}),
			node:     "node4",
			expected: "false",
		},
	}

	for _, test := range data {
<<<<<<< HEAD
		if output, err := getNodeByHostname(test.node, test.clientset); output != test.expected {
=======
		if output, err := getNodeByHostname(test.clientset, test.node); output != test.expected {
>>>>>>> b5e7e92f
			t.Error(err)
		}
	}
}

func TestGetNodeIPAddresses(t *testing.T) {
<<<<<<< HEAD

	node1 := corev1.Node{ObjectMeta: metav1.ObjectMeta{Name: "node-1", UID: "01"},
		Status: corev1.NodeStatus{Addresses: []corev1.NodeAddress{{Address: "192.168.0.1", Type: "InternalIP"}, {Address: "10.0.0.1", Type: "ExternalIP"}}}}
	node2 := corev1.Node{ObjectMeta: metav1.ObjectMeta{Name: "node-2", UID: "01"},
		Status: corev1.NodeStatus{Addresses: []corev1.NodeAddress{{Address: "192.168.0.2", Type: "InternalIP"}, {Address: "10.0.0.2", Type: "ExternalIP"}}}}

=======

	node1 := corev1.Node{ObjectMeta: metav1.ObjectMeta{Name: "node-1", UID: "01"},
		Status: corev1.NodeStatus{Addresses: []corev1.NodeAddress{{Address: "192.168.0.1", Type: "InternalIP"}, {Address: "10.0.0.1", Type: "ExternalIP"}}}}
	node2 := corev1.Node{ObjectMeta: metav1.ObjectMeta{Name: "node-2", UID: "01"},
		Status: corev1.NodeStatus{Addresses: []corev1.NodeAddress{{Address: "192.168.0.2", Type: "InternalIP"}, {Address: "10.0.0.2", Type: "ExternalIP"}}}}

>>>>>>> b5e7e92f
	data := []struct {
		node       *corev1.Node
		expectedip []string
	}{
		{&node1, []string{"192.168.0.1", "10.0.0.1"}},
		{&node2, []string{"192.168.0.2", "10.0.0.2"}},
	}

	for _, test := range data {
<<<<<<< HEAD
		if outputInternal, outputExternal := GetNodeIPAddresses(test.node); !Equal([]string{outputInternal, outputExternal}, test.expectedip) {
=======
		if outputInternal, outputExternal := GetNodeIPAddresses(test.node); !reflect.DeepEqual([]string{outputInternal, outputExternal}, test.expectedip) {
>>>>>>> b5e7e92f
			t.Error("error")
		}
	}

}

func TestCompareIPAddresses(t *testing.T) {
	node1 := corev1.Node{ObjectMeta: metav1.ObjectMeta{Name: "node-1", UID: "01"},
		Status: corev1.NodeStatus{Addresses: []corev1.NodeAddress{{Address: "192.168.0.1", Type: "InternalIP"}, {Address: "10.0.0.1", Type: "ExternalIP"}}}}
	node2 := corev1.Node{ObjectMeta: metav1.ObjectMeta{Name: "node-2", UID: "02"},
		Status: corev1.NodeStatus{Addresses: []corev1.NodeAddress{{Address: "192.168.0.2", Type: "InternalIP"}, {Address: "10.0.0.2", Type: "ExternalIP"}}}}

	node3 := corev1.Node{ObjectMeta: metav1.ObjectMeta{Name: "node-3", UID: "03"},
		Status: corev1.NodeStatus{Addresses: []corev1.NodeAddress{{Address: "192.168.0.1", Type: "InternalIP"}, {Address: "10.0.0.6", Type: "ExternalIP"}}}}
	node4 := corev1.Node{ObjectMeta: metav1.ObjectMeta{Name: "node-4", UID: "04"},
		Status: corev1.NodeStatus{Addresses: []corev1.NodeAddress{{Address: "192.168.0.5", Type: "InternalIP"}, {Address: "10.0.0.2", Type: "ExternalIP"}}}}
	data := []struct {
		oldnode  *corev1.Node
		newnode  *corev1.Node
		expected bool
	}{
		{&node1, &node1, false},
		{&node2, &node1, true},
		{&node2, &node4, true},
		{&node1, &node3, true},
	}

	for _, test := range data {
		if output := CompareIPAddresses(test.oldnode, test.newnode); output != test.expected {
			t.Error("error")
		}
	}

}

func TestGetConditionReadyStatus(t *testing.T) {
	node1 := corev1.Node{ObjectMeta: metav1.ObjectMeta{Name: "node-1", UID: "01"},
		Status: corev1.NodeStatus{Addresses: []corev1.NodeAddress{{Address: "192.168.0.1", Type: "InternalIP"}, {Address: "10.0.0.1", Type: "ExternalIP"}},
			Conditions: []corev1.NodeCondition{{Type: "Ready"}}},
	}
	node2 := corev1.Node{ObjectMeta: metav1.ObjectMeta{Name: "node-2", UID: "02"},
		Status: corev1.NodeStatus{Addresses: []corev1.NodeAddress{{Address: "192.168.0.2", Type: "InternalIP"}, {Address: "10.0.0.2", Type: "ExternalIP"}},
			Conditions: []corev1.NodeCondition{{Status: "true", Type: "Ready"}}},
	}
	node3 := corev1.Node{ObjectMeta: metav1.ObjectMeta{Name: "node-3", UID: "03"},
		Status: corev1.NodeStatus{Addresses: []corev1.NodeAddress{{Address: "192.168.0.3", Type: "InternalIP"}, {Address: "10.0.0.3", Type: "ExternalIP"}},
			Conditions: []corev1.NodeCondition{{Status: "unknown", Type: "on"}}},
	}
	node4 := corev1.Node{ObjectMeta: metav1.ObjectMeta{Name: "node-4", UID: "04"},
		Status: corev1.NodeStatus{Addresses: []corev1.NodeAddress{{Address: "192.168.0.4", Type: "InternalIP"}, {Address: "10.0.0.4", Type: "ExternalIP"}},
			Conditions: []corev1.NodeCondition{{Status: "", Type: "Ready"}}},
	}
	data := []struct {
		node     *corev1.Node
		expected string
	}{
		{&node1, ""},
		{&node2, "true"},
		{&node3, ""},
		{&node4, ""},
	}

	for _, test := range data {
		if output := GetConditionReadyStatus(test.node); output != test.expected {
			t.Error("error")
		}
	}

}<|MERGE_RESOLUTION|>--- conflicted
+++ resolved
@@ -1,10 +1,7 @@
 package node
 
 import (
-<<<<<<< HEAD
-=======
 	"reflect"
->>>>>>> b5e7e92f
 	"testing"
 
 	corev1 "k8s.io/api/core/v1"
@@ -25,32 +22,13 @@
 	}
 	for _, v := range tests {
 		ret := unique(v.input)
-<<<<<<< HEAD
-		ok := Equal(ret, v.expect)
-=======
 		ok := reflect.DeepEqual(ret, v.expect)
->>>>>>> b5e7e92f
 		if ok {
 			t.Logf("pass")
 		} else {
 			t.Errorf("fail, want %+v, get %+v\n", v.expect, ret)
 		}
 	}
-<<<<<<< HEAD
-}
-func Equal(a, b []string) bool {
-	if len(a) != len(b) {
-		return false
-	}
-	for i, v := range a {
-		if v != b[i] {
-			return false
-		}
-	}
-	return true
-}
-
-=======
 }
 
 func TestBoundbox(t *testing.T) {
@@ -69,7 +47,6 @@
 
 }
 
->>>>>>> b5e7e92f
 func TestGetList(t *testing.T) {
 	data := []struct {
 		clientset    kubernetes.Interface
@@ -99,11 +76,7 @@
 			expectedNode: []string{"node3", "node4"},
 		}}
 	for _, single := range data {
-<<<<<<< HEAD
-		if !Equal(GetList(single.clientset), single.expectedNode) {
-=======
 		if !reflect.DeepEqual(GetList(single.clientset), single.expectedNode) {
->>>>>>> b5e7e92f
 			t.Fatal("error")
 		}
 	}
@@ -153,32 +126,17 @@
 	}
 
 	for _, test := range data {
-<<<<<<< HEAD
-		if output, err := getNodeByHostname(test.node, test.clientset); output != test.expected {
-=======
 		if output, err := getNodeByHostname(test.clientset, test.node); output != test.expected {
->>>>>>> b5e7e92f
 			t.Error(err)
 		}
 	}
 }
 
 func TestGetNodeIPAddresses(t *testing.T) {
-<<<<<<< HEAD
-
 	node1 := corev1.Node{ObjectMeta: metav1.ObjectMeta{Name: "node-1", UID: "01"},
 		Status: corev1.NodeStatus{Addresses: []corev1.NodeAddress{{Address: "192.168.0.1", Type: "InternalIP"}, {Address: "10.0.0.1", Type: "ExternalIP"}}}}
 	node2 := corev1.Node{ObjectMeta: metav1.ObjectMeta{Name: "node-2", UID: "01"},
 		Status: corev1.NodeStatus{Addresses: []corev1.NodeAddress{{Address: "192.168.0.2", Type: "InternalIP"}, {Address: "10.0.0.2", Type: "ExternalIP"}}}}
-
-=======
-
-	node1 := corev1.Node{ObjectMeta: metav1.ObjectMeta{Name: "node-1", UID: "01"},
-		Status: corev1.NodeStatus{Addresses: []corev1.NodeAddress{{Address: "192.168.0.1", Type: "InternalIP"}, {Address: "10.0.0.1", Type: "ExternalIP"}}}}
-	node2 := corev1.Node{ObjectMeta: metav1.ObjectMeta{Name: "node-2", UID: "01"},
-		Status: corev1.NodeStatus{Addresses: []corev1.NodeAddress{{Address: "192.168.0.2", Type: "InternalIP"}, {Address: "10.0.0.2", Type: "ExternalIP"}}}}
-
->>>>>>> b5e7e92f
 	data := []struct {
 		node       *corev1.Node
 		expectedip []string
@@ -188,11 +146,7 @@
 	}
 
 	for _, test := range data {
-<<<<<<< HEAD
-		if outputInternal, outputExternal := GetNodeIPAddresses(test.node); !Equal([]string{outputInternal, outputExternal}, test.expectedip) {
-=======
 		if outputInternal, outputExternal := GetNodeIPAddresses(test.node); !reflect.DeepEqual([]string{outputInternal, outputExternal}, test.expectedip) {
->>>>>>> b5e7e92f
 			t.Error("error")
 		}
 	}
