--- conflicted
+++ resolved
@@ -1,253 +1,3 @@
-<<<<<<< HEAD
-<!DOCTYPE html>
-<html>
-  <head>
-    <meta http-equiv="content-type" content="text/html; charset=utf-8">
-    <title>About | EdgeNet Project</title>
-    <link href="https://ajax.googleapis.com/ajax/libs/jqueryui/1.12.1/themes/base/jquery-ui.css"
-      media="screen"
-      rel="stylesheet"
-      type="text/css">
-    <link href="css/frame.css" media="screen" rel="stylesheet" type="text/css">
-    <link href="css/controls.css" media="screen" rel="stylesheet" type="text/css">
-    <link href="css/widgets.css" media="screen" rel="stylesheet" type="text/css">
-    <link href="css/custom.css" media="screen" rel="stylesheet" type="text/css">
-    <link href="https://fonts.googleapis.com/css?family=Open+Sans:400,700" rel="stylesheet"
-      type="text/css">
-    <link href="https://fonts.googleapis.com/css?family=Open+Sans+Condensed:300,700"
-      rel="stylesheet"
-      type="text/css">
-    <link href="https://fonts.googleapis.com/css?family=Source+Sans+Pro:400,700"
-      rel="stylesheet">
-    <link rel="apple-touch-icon" sizes="57x57" href="img/favicon/apple-icon-57x57.png">
-    <link rel="apple-touch-icon" sizes="60x60" href="img/favicon/apple-icon-60x60.png">
-    <link rel="apple-touch-icon" sizes="72x72" href="img/favicon/apple-icon-72x72.png">
-    <link rel="apple-touch-icon" sizes="76x76" href="img/favicon/apple-icon-76x76.png">
-    <link rel="apple-touch-icon" sizes="114x114" href="img/favicon/apple-icon-114x114.png">
-    <link rel="apple-touch-icon" sizes="120x120" href="img/favicon/apple-icon-120x120.png">
-    <link rel="apple-touch-icon" sizes="144x144" href="img/favicon/apple-icon-144x144.png">
-    <link rel="apple-touch-icon" sizes="152x152" href="img/favicon/apple-icon-152x152.png">
-    <link rel="apple-touch-icon" sizes="180x180" href="img/favicon/apple-icon-180x180.png">
-    <link rel="icon" type="image/png" sizes="192x192" href="img/favicon/android-icon-192x192.png">
-    <link rel="icon" type="image/png" sizes="32x32" href="img/favicon/favicon-32x32.png">
-    <link rel="icon" type="image/png" sizes="96x96" href="img/favicon/favicon-96x96.png">
-    <link rel="icon" type="image/png" sizes="16x16" href="img/favicon/favicon-16x16.png">
-    <link rel="manifest" href="img/favicon/manifest.json">
-    <meta name="msapplication-TileColor" content="#ffffff">
-    <meta name="msapplication-TileImage" content="favicon/ms-icon-144x144.png">
-    <meta name="theme-color" content="#ffffff">
-    <script src="https://ajax.googleapis.com/ajax/libs/jquery/3.3.1/jquery.min.js"></script>
-    <script src="js/menu.js"></script>
-    <script src="js/widgets.js"></script>
-    <style>
-    .menu-about {
-      color: rgb(96, 134, 214) !important;
-      opacity: 1 !important;
-      font-weight: 700 !important;
-    }
-  </style>
-  </head>
-  <body>
-    <div class="menu-container"></div>
-    <div class="content-container">
-      <div class="content">
-        <div class="content-table flex-column">
-          <!-------------------------------------------------------------------------------------------->
-          <!--Start Intro-->
-          <div class="flex-row">
-            <div class="flex-item flex-column">
-              <p class="text"> EdgeNet is a joint project of <a href="https://www.us-ignite.org">US
-                  Ignite</a>, the <a href="https://www.lip6.fr/">LIP6</a> lab
-                at <a href="http://www.sorbonne-universite.fr/">Sorbonne
-                  University</a>, the <a href="https://engineering.nyu.edu/">NYU
-                  Tandon School of Engineering</a>, the <a href="https://swarmlab.berkeley.edu/home">Swarm
-                  Lab</a> at <a href="https://www.berkeley.edu/">UC Berkeley</a>,
-                the <a href="https://www.uvic.ca/engineering/computerscience/">Computer
-                  Science</a> department at the <a href="https://www.uvic.ca/">University
-                  of Victoria</a>, the <a href="https://www.univie.ac.at/en/">University
-                  of Vienna</a>, and <a href="https://cslash.net/">Cslash</a>.
-                It has received funding from the <a href="https://www.nsf.org/">National
-                  Science Foundation</a> under contract CNS-1820901 and through
-                a <a href="https://www.vmware.com/">VMware</a> donation to
-                Sorbonne University. Nodes are provided by the US <a href="https://geni.net">GENI</a>
-                and <a href="http://www.exogeni.net/">ExoGENI</a> projects,
-                Canada’s <a href="https://www.savinetwork.ca/">Smart
-                  Applications on Virtual Infrastructure</a> project, and <a href="https://www.planet-lab.eu/">PlanetLab
-                  Europe</a>. The cluster head node is hosted by <a href="https://www.planet-lab.eu/">PlanetLab
-                  Europe</a>, which administers the platform.</p>
-              <p class="text">To contact us, please write to <a href="mailto:rick@mcgeer.com,%20timur.friedman@sorbonne-universite.fr">Rick
-                  McGeer &lt;rick@mcgeer.com&gt; and Timur Friedman
-                  &lt;timur.friedman@sorbonne-universite.fr&gt;</a>. Support is
-                provided by Berat Senel of Sorbonne University, EdgeNet's lead
-                developer; and Ciro Scognamiglio of Cslash, who manages
-                PlanetLab Europe; they can be reached at <a href="mailto:edgenet-support@planet-lab.eu">edgenet-support@planet-lab.eu</a>.</p>
-            </div>
-          </div>
-          <!--End Intro-->
-          <!-------------------------------------------------------------------------------------------->
-          <div class="flex-row">
-            <div class="flex-item flex-column">
-              <h2 class="add-top-margin">Status</h2>
-              <hr>
-              <p class="text"> As of March 2020, EdgeNet is under active
-                development. A prototype with nodes from around the world is
-                accessible to the public via the <a href="https://sundewcluster.appspot.com/">EdgeNet
-                  Portal</a>. Please see <a href="https://github.com/EdgeNet-Project">our
-                  space on GitHub</a> for our free, open-source,
-                liberally-licensed code. </p>
-              <p class="text text-center graph-title"> Current EdgeNet Node
-                List. Total Nodes: <span class="node-count">41</span> / Active
-                Nodes: <span class="active-node-count">28</span> </p>
-              <div class="custom-tab" id="custom-tab">
-                <div class="custom-tab-menu center"> <a class="custom-tab-menu-item"
-                    data-content="iframe">Map</a>
-                  <a class="custom-tab-menu-item active" data-content="table">Table</a>
-                </div>
-                <div class="custom-tab-content" data-content="table">
-                  <div class="custom-table-container center add-top-margin-small">
-                    <table class="custom-table">
-                      <thead>
-                        <tr class="bg-color-gray">
-                          <th class="text-center">Name</th>
-                          <th class="text-center">Address</th>
-                          <th class="text-center">Location</th>
-                          <th class="text-center">City</th>
-                          <th class="text-center">Region</th>
-                          <th class="text-center">Country</th>
-                          <th class="text-center">Date Added</th>
-                          <th class="text-center">Ready</th>
-                        </tr>
-                      </thead>
-                      <tbody class="node-container">
-                      </tbody>
-                    </table>
-                  </div>
-                </div>
-                <div id="map" class="custom-tab-content no-padding" data-content="iframe">
-                </div>
-              </div>
-            </div>
-            <div class="flex-item flex-item-stretch flex-column">
-              <p class="text"><br>
-              </p>
-            </div>
-            <!--End Text Only-->
-            <!-------------------------------------------------------------------------------------------->
-            <!--Start Text Only-->
-            <div class="flex-row">
-              <div class="flex-item flex-column">
-                <h2 class="add-top-margin">Publications</h2>
-                <hr>
-                <p class="text"> Here are the publications: </p>
-                <ul>
-                  <li>T. Friedman, R. McGeer, B. C. Senel, M. Hemmings and G.
-                    Ricart, "The EdgeNet System," 2019 IEEE 27th International
-                    Conference on Network Protocols (ICNP), Chicago, IL, USA,
-                    2019, pp. 1-2.
-                    <ul>
-                      <li> <b>doi:</b> <i>10.1109/ICNP.2019.8888122</i> </li>
-                      <li><b>Abstract:</b> <i>EdgeNet is the prototype of a
-                          scalable, sustainable general-purpose testbed for very
-                          wide area distributed systems and extremely
-                          low-latency distributed services. In this, it is aimed
-                          at the same experimenters and systems that formed the
-                          core usage of previous, highly-successful wide-area
-                          testbeds such as PlanetLab [1], G-Lab [2], V-Node [5],
-                          GENI [4], and SAVI [3], and it incorporates many of
-                          the features that characterized those previous
-                          testbeds. EdgeNet's goal is to achieve the usability
-                          and research value of the previous generations of wide
-                          area testbed, whilst offering radical improvements in
-                          the scalability and sustainability of those systems.
-                          It achieves this scalability and sustainability
-                          through a strategy of using industry-standard
-                          open-source software as the basis of its software
-                          stack, and by a strategy of hardwarefree, bottom-up,
-                          site-driven deployment. EdgeNet follows the Seattle
-                          [6] and PlanetIgnite [9] strategy of permitting sites
-                          to join the testbed with purely local action.</i></li>
-                      <li><b>URL:</b><a target="_blank" href="http://ieeexplore.ieee.org/stamp/stamp.jsp?tp=&amp;arnumber=8888122&amp;isnumber=8888028">
-http://ieeexplore.ieee.org/stamp/stamp.jsp?tp=&amp;arnumber=8888122&amp;isnumber=8888028</a>
-                      </li>
-                    </ul>
-                  </li>
-                  <li>K. Vermeulen, B. Ljuma, O. Fourmaux, T. Friedman and R.
-                    McGeer, "Internet measurements on EdgeNet," IEEE INFOCOM
-                    2019 - IEEE Conference on Computer Communications Workshops
-                    (INFOCOM WKSHPS), Paris, France, 2019, pp. 915-916.
-                    <ul>
-                      <li> <b>doi:</b> <i>10.1109/INFCOMW.2019.8845068</i> </li>
-                      <li><b>Abstract:</b> <i>We describe the deployment of an
-                          Internet measurement experiment to three testbeds that
-                          offer Linux containers hosted at widely distributed
-                          vantage points: the well-established PlanetLab Central
-                          and PlanetLab Europe platforms, and the new EdgeNet
-                          platform. The experiment results were published in the
-                          proceedings of ACM IMC 2018. We compare the
-                          capabilities of each testbed and their effect on the
-                          ease of deployment of the experiment. Because the
-                          software for this experiment has several library
-                          dependencies and requires a recent compiler, it was
-                          easiest to deploy on EdgeNet, which is based on Docker
-                          and Kubernetes. This extended abstract is accompanied
-                          by a demonstration of the reproducible deployment of a
-                          measurement tool on EdgeNet.</i></li>
-                      <li><b>URL:</b><a target="_blank" href="http://ieeexplore.ieee.org/stamp/stamp.jsp?tp=&amp;arnumber=8845068&amp;isnumber=8845034">
-http://ieeexplore.ieee.org/stamp/stamp.jsp?tp=&amp;arnumber=8845068&amp;isnumber=8845034</a>
-                      </li>
-                    </ul>
-                  </li>
-                  <li>J. Cappos, M. Hemmings, R. McGeer, A. Rafetseder and G.
-                    Ricart, "EdgeNet: A Global Cloud That Spreads by Local
-                    Action," 2018 IEEE/ACM Symposium on Edge Computing (SEC),
-                    Seattle, WA, 2018, pp. 359-360.
-                    <ul>
-                      <li> <b>doi:</b> <i>10.1109/SEC.2018.00045</i> </li>
-                      <li><b>Abstract:</b> <i>EdgeNet has been informed by the
-                          advances of cloud computing and the successes of such
-                          distributed systems as PlanetLab, GENI, G-Lab, SAVI,
-                          and V-Node: a large number of small
-                          points-of-presence, designed for the deployment of
-                          highly distributed experiments and applications.
-                          EdgeNet differs from its predecessors in two
-                          significant areas: first, it is a software-only
-                          infrastructure, where each worker node is designed to
-                          run part-or full-time on existing hardware at the
-                          local site; and, second, it uses modern,
-                          industry-standard software both as the node agent and
-                          the control framework. The first innovation permits
-                          rapid and unlimited scaling: whereas GENI and
-                          PlanetLab required the installation and maintenance of
-                          dedicated hardware at each site, EdgeNet requires only
-                          a software download, and a node can be added to the
-                          EdgeNet infrastructure in 15 minutes. The second
-                          offers performance, maintenance, and training
-                          benefits; rather than maintaining bespoke kernels and
-                          control frameworks, and developing training materials
-                          on using the latter, we are able to ride the wave of
-                          open-source and industry development, and the plethora
-                          of industry and community tutorial materials developed
-                          for industry standard control frameworks. The result
-                          is a global Kubernetes cluster, where pods of Docker
-                          containers form the service instances at each point of
-                          presence.</i></li>
-                      <li><b>URL:</b><a target="_blank" href="http://ieeexplore.ieee.org/stamp/stamp.jsp?tp=&amp;arnumber=8567690&amp;isnumber=8567645">
-http://ieeexplore.ieee.org/stamp/stamp.jsp?tp=&amp;arnumber=8567690&amp;isnumber=8567645</a>
-                      </li>
-                    </ul>
-                  </li>
-                </ul>
-              </div>
-            </div>
-            <!--End Text Only-->
-            <!-------------------------------------------------------------------------------------------->
-          </div>
-        </div>
-      </div>
-      <script src="js/custom.js"></script> </div>
-  </body>
-</html>
-=======
 <!doctype html>
 <html>
 
@@ -302,18 +52,29 @@
           <div class="flex-item flex-column">
             <p class="text">
               EdgeNet is a joint project of <a href="https://www.us-ignite.org">US Ignite</a>,
+              the <a href="https://www.lip6.fr/">LIP6</a> lab at 
+              <a href="http://www.sorbonne-universite.fr/">Sorbonne University</a>,
               <a href="https://engineering.nyu.edu/">the NYU Tandon School of Engineering</a>,
-              <a href="https://swarmlab.berkeley.edu/home">The Swarm Lab at UC-Berkeley</a>,
-              <a href="https://www.uvic.ca/engineering/computerscience/">Computer Sciences department at the University of Victoria</a>,
+              <a href="https://swarmlab.berkeley.edu/home">The Swarm Lab</a> at 
+              <a href="https://www.berkeley.edu/">UC-Berkeley</a>,
+              <a href="https://www.uvic.ca/engineering/computerscience/">Computer Sciences department</a> at 
+              <a href="https://www.uvic.ca/">the University of Victoria</a>,
               <a href="https://www.univie.ac.at/">the University of Vienna</a>, <a href="https://cslash.net/">Cslash</a>,
-              and <a href="https://sorbonne-universite.fr/en">Sorbonne University</a>.  It is funded by the
-              <a href="https://www.nsf.org/">National Science Foundation</a> under contract CNS-1820901.
+              and <a href="https://sorbonne-universite.fr/en">Sorbonne University</a>. It has received funding from the
+              <a href="https://www.nsf.org/">National Science Foundation</a> under contract CNS-1820901 and through
+              a <a href="https://www.vmware.com/">VMware</a> donation to Sorbonne University.
               Nodes are provided by the US <a href="https://geni.net">GENI</a> and
-              <a href="http://www.exogeni.net/">ExoGENI</a> projects,
-              Canada’s <a href="https://www.savinetwork.ca/">Smart Applications on Virtual Infrastructure</a> project, and
+              <a href="http://www.exogeni.net/">ExoGENI</a> projects, Canada’s 
+              <a href="https://www.savinetwork.ca/">Smart Applications on Virtual Infrastructure</a> project, and
               <a href="https://www.planet-lab.eu/">PlanetLab Europe</a>. The cluster head node
-              is hosted by  <a href="https://www.planet-lab.eu/">PlanetLab Europe</a>.
-            </p>
+              is hosted by  <a href="https://www.planet-lab.eu/">PlanetLab Europe</a> , which administers the platform. 
+            </p>
+            <p class="text">
+              To contact us, please write to <a href="mailto:timur.friedman@sorbonne-universite.fr">timur.friedman@sorbonne-universite.fr</a>,
+              <a href="mailto:rick@mcgeer.com">rick@mcgeer.com</a>. Support is provided by Berat Senel of Sorbonne University, 
+              EdgeNet's lead developer; and Ciro Scognamiglio of Cslash, who manages PlanetLab Europe; 
+              they can be reached at <a href="mailto:edgenet-support@planet-lab.eu">edgenet-support@planet-lab.eu</a>.
+            </p>           
           </div>
         </div>
         <!--End Intro-->
@@ -322,12 +83,12 @@
           <div class="flex-item flex-column">
             <h2 class="add-top-margin">Status</h2>
             <hr>
-            <p class="text">
+            <p class="text">             
               As of March 2020, EdgeNet is under active development. A prototype
-              with around 60 worker nodes from around the world is accessible to
-              the public via the <a href="https://sundewcluster.appspot.com/">EdgeNet Portal</a>.
+              with nodes from around the world is accessible to the public via the 
+              <a href="https://sundewcluster.appspot.com/">EdgeNet Portal</a>.
               Please see <a href="https://github.com/EdgeNet-Project">our space on GitHub</a>
-              for up-to-date information!
+              for our free, open-source, liberally-licensed code.
             </p>
             <p class="text text-center graph-title">
               Current EdgeNet Node List. Total Nodes: <span class="node-count">41</span> / Active Nodes: <span class="active-node-count">28</span>
@@ -552,22 +313,6 @@
         <!--Start Text Only-->
         <div class="flex-row">
           <div class="flex-item flex-column">
-            <h2 class="add-top-margin">People</h2>
-            <hr>
-            <p class="text">
-              EdgeNet project consists of people who works for a variety of ogranization around the world.
-              Thank you very much to the team behind the EdgeNet project:
-            </p>
-            <p class="text text-large">
-              People, Role, <a target="_blank" href="https://sorbonne-universite.fr/">Sorbonne</a><br>
-            </p>
-          </div>
-        </div>
-        <!--End Text Only-->
-        <!-------------------------------------------------------------------------------------------->
-        <!--Start Text Only-->
-        <div class="flex-row">
-          <div class="flex-item flex-column">
             <h2 class="add-top-margin">Publications</h2>
             <hr>
             <p class="text">
@@ -647,5 +392,4 @@
   <script src="js/custom.js"></script>
 </body>
 
-</html>
->>>>>>> 83be76ae
+</html>